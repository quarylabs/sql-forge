--- conflicted
+++ resolved
@@ -53,13 +53,6 @@
         "Files must end with a single trailing newline."
     }
 
-<<<<<<< HEAD
-    fn crawl_behaviour(&self) -> Crawler {
-        RootOnlyCrawler.into()
-    }
-
-=======
->>>>>>> 54fd639a
     fn eval(&self, context: RuleContext) -> Vec<LintResult> {
         let (parent_stack, segment) =
             get_last_segment(FunctionalContext::new(context.clone()).segment());

use ahash::AHashMap;

use crate::core::config::Value;
use crate::core::rules::base::{Erased, ErasedRule, LintResult, Rule};
use crate::core::rules::context::RuleContext;
use crate::core::rules::crawlers::{Crawler, SegmentSeekerCrawler};
use crate::utils::reflow::sequence::ReflowSequence;

#[derive(Debug, Default, Clone)]
pub struct RuleLT11;

impl Rule for RuleLT11 {
<<<<<<< HEAD
    fn from_config(&self, _config: &AHashMap<String, Value>) -> ErasedRule {
=======
    fn load_from_config(&self, _config: &AHashMap<String, Value>) -> ErasedRule {
>>>>>>> dc0dd162
        RuleLT11.erased()
    }

    fn name(&self) -> &'static str {
        "layout.set_operators"
    }

    fn description(&self) -> &'static str {
        "Set operators should be surrounded by newlines."
    }

    fn eval(&self, context: RuleContext) -> Vec<LintResult> {
        ReflowSequence::from_around_target(
            &context.segment,
            context.parent_stack.first().unwrap().clone_box(),
            "both",
            context.config.unwrap(),
        )
        .rebreak()
        .results()
    }

    fn crawl_behaviour(&self) -> Crawler {
        SegmentSeekerCrawler::new(["set_operator"].into()).into()
    }
}

#[cfg(test)]
mod tests {
    use super::RuleLT11;
    use crate::api::simple::fix;
    use crate::core::rules::base::{Erased, ErasedRule};

    fn rules() -> Vec<ErasedRule> {
        vec![RuleLT11.erased()]
    }

    #[test]
    #[ignore]
    fn test_fail_simple_fix_union_all_before() {
        let sql = r#"SELECT a UNION ALL SELECT b"#;

        let result = fix(sql.into(), rules());
        println!("{}", result);
    }
}<|MERGE_RESOLUTION|>--- conflicted
+++ resolved
@@ -10,11 +10,7 @@
 pub struct RuleLT11;
 
 impl Rule for RuleLT11 {
-<<<<<<< HEAD
-    fn from_config(&self, _config: &AHashMap<String, Value>) -> ErasedRule {
-=======
     fn load_from_config(&self, _config: &AHashMap<String, Value>) -> ErasedRule {
->>>>>>> dc0dd162
         RuleLT11.erased()
     }
 

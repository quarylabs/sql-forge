--- conflicted
+++ resolved
@@ -25,13 +25,6 @@
         "Line is too long."
     }
 
-<<<<<<< HEAD
-    fn crawl_behaviour(&self) -> Crawler {
-        RootOnlyCrawler.into()
-    }
-
-=======
->>>>>>> 54fd639a
     fn eval(&self, context: RuleContext) -> Vec<LintResult> {
         let results = ReflowSequence::from_root(context.segment, context.config.unwrap())
             .break_long_lines()

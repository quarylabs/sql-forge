--- conflicted
+++ resolved
@@ -22,13 +22,6 @@
         "Incorrect Indentation."
     }
 
-<<<<<<< HEAD
-    fn crawl_behaviour(&self) -> Crawler {
-        RootOnlyCrawler.into()
-    }
-
-=======
->>>>>>> 54fd639a
     fn eval(&self, context: RuleContext) -> Vec<LintResult> {
         ReflowSequence::from_root(context.segment, context.config.clone().unwrap())
             .reindent()

--- conflicted
+++ resolved
@@ -97,10 +97,6 @@
         acc
     }
 
-<<<<<<< HEAD
-    #[allow(dead_code)]
-    fn from_root() {}
-=======
     pub fn from_root<'a>(root_segment: ErasedSegment, dialect: &'a Dialect) -> Query<'a, T> {
         let selectable_segment =
             root_segment.recursive_crawl(SELECTABLE_TYPES, true, "merge_statement".into(), true)[0]
@@ -108,7 +104,6 @@
 
         Query::from_segment(&selectable_segment, dialect, None)
     }
->>>>>>> c6524de1
 
     pub fn from_segment<'a>(
         segment: &ErasedSegment,

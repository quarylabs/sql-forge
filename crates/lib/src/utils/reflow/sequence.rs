use std::mem::take;

use itertools::Itertools;

use super::config::ReflowConfig;
use super::depth_map::DepthMap;
use super::elements::{ReflowBlock, ReflowElement, ReflowPoint, ReflowSequenceType};
use super::rebreak::rebreak_sequence;
use super::reindent::{construct_single_indent, lint_indent_points};
use crate::core::config::FluffConfig;
use crate::core::parser::segments::base::ErasedSegment;
use crate::core::rules::base::{LintFix, LintResult};

pub struct ReflowSequence {
    root_segment: ErasedSegment,
    elements: ReflowSequenceType,
    lint_results: Vec<LintResult>,
    reflow_config: ReflowConfig,
    depth_map: DepthMap,
}

impl ReflowSequence {
    pub fn raw(&self) -> String {
        self.elements.iter().map(|it| it.raw()).join("")
    }

    pub fn results(self) -> Vec<LintResult> {
        self.lint_results
    }

    pub fn fixes(self) -> Vec<LintFix> {
        self.results().into_iter().flat_map(|result| result.fixes).collect()
    }

    pub fn from_root(root_segment: ErasedSegment, config: &FluffConfig) -> Self {
        let depth_map = DepthMap::from_parent(&*root_segment).into();

        Self::from_raw_segments(root_segment.get_raw_segments(), root_segment, config, depth_map)
    }

    pub fn from_raw_segments(
        segments: Vec<ErasedSegment>,
        root_segment: ErasedSegment,
        config: &FluffConfig,
        depth_map: Option<DepthMap>,
    ) -> Self {
        let reflow_config = ReflowConfig::from_fluff_config(config);
        let depth_map = depth_map.unwrap_or_else(|| {
            DepthMap::from_raws_and_root(segments.clone(), root_segment.clone())
        });
        let elements =
            Self::elements_from_raw_segments(segments, depth_map.clone(), reflow_config.clone());

        Self { root_segment, elements, lint_results: Vec::new(), reflow_config, depth_map }
    }

    fn elements_from_raw_segments(
        segments: Vec<ErasedSegment>,
        depth_map: DepthMap,
        reflow_config: ReflowConfig,
    ) -> Vec<ReflowElement> {
        let mut elem_buff = Vec::new();
        let mut seg_buff = Vec::new();

        for seg in segments {
            // NOTE: end_of_file is block-like rather than point-like.
            // This is to facilitate better evaluation of the ends of files.
            // NOTE: This also allows us to include literal placeholders for
            // whitespace only strings.
            if matches!(seg.get_type(), "whitespace" | "newline" | "indent" | "dedent") {
                // Add to the buffer and move on.
                seg_buff.push(seg);
                continue;
            } else if !elem_buff.is_empty() || !seg_buff.is_empty() {
                // There are elements. The last will have been a block.
                // Add a point before we add the block. NOTE: It may be empty.
                elem_buff.push(ReflowElement::Point(ReflowPoint::new(seg_buff.clone())));
            }

            // Add the block, with config info.
            let depth_info = depth_map.get_depth_info(&seg);
            elem_buff.push(ReflowElement::Block(ReflowBlock::from_config(
                vec![seg],
                reflow_config.clone(),
                depth_info,
            )));

            // Empty the buffer
            seg_buff.clear();
        }

        if !seg_buff.is_empty() {
            elem_buff.push(ReflowPoint::new(seg_buff).into());
        }

        elem_buff
    }

    pub fn from_around_target(
        target_segment: &ErasedSegment,
        root_segment: ErasedSegment,
        sides: &str,
        config: &FluffConfig,
    ) -> ReflowSequence {
        let all_raws = root_segment.get_raw_segments();
        let target_raws = target_segment.get_raw_segments();

        assert!(!target_raws.is_empty());

        let pre_idx = all_raws.iter().position(|x| x == &target_raws[0]).unwrap();
        let post_idx =
            all_raws.iter().position(|x| x == &target_raws[target_raws.len() - 1]).unwrap() + 1;

        let mut pre_idx = pre_idx;
        let mut post_idx = post_idx;

        if sides == "both" || sides == "before" {
            pre_idx -= 1;
            for i in (0..=pre_idx).rev() {
                if all_raws[i].is_code() {
                    pre_idx = i;
                    break;
                }
            }
        }

        if sides == "both" || sides == "after" {
<<<<<<< HEAD
            for (i, raw) in all_raws.iter().enumerate().skip(post_idx) {
                if raw.is_code() {
=======
            for (i, it) in all_raws.iter().enumerate().skip(post_idx) {
                if it.is_code() {
>>>>>>> dc0dd162
                    post_idx = i;
                    break;
                }
            }
            post_idx += 1;
        }

        let segments = &all_raws[pre_idx..post_idx];
        ReflowSequence::from_raw_segments(
            segments.to_vec(),
            root_segment,
            // FIXME:
            config,
            None,
        )
    }

    pub fn insert(
        self,
        insertion: ErasedSegment,
        target: ErasedSegment,
        pos: &'static str,
    ) -> Self {
        let target_idx = self.find_element_idx_with(&target);

        let new_block = ReflowBlock::from_config(
            vec![insertion.clone()],
            self.reflow_config.clone(),
            self.depth_map.get_depth_info(&target),
        );

        if pos == "before" {
            let mut new_elements = self.elements[..target_idx].to_vec();
            new_elements.push(new_block.into());
            new_elements.push(ReflowPoint::default().into());
            new_elements.extend_from_slice(&self.elements[target_idx..]);

            let new_lint_result = LintResult::new(
                target.clone().into(),
                vec![LintFix::create_before(target, vec![insertion])],
                None,
                None,
                None,
            );

            return ReflowSequence {
                root_segment: self.root_segment,
                elements: new_elements,
                lint_results: vec![new_lint_result],
                reflow_config: self.reflow_config,
                depth_map: self.depth_map,
            };
        }

        self
    }

    fn find_element_idx_with(&self, target: &ErasedSegment) -> usize {
        self.elements
            .iter()
            .position(|elem| elem.segments().contains(target))
            .unwrap_or_else(|| panic!("Target [{:?}] not found in ReflowSequence.", target))
    }

    pub fn without(self, target: &ErasedSegment) -> ReflowSequence {
        let removal_idx = self.find_element_idx_with(target);
        if removal_idx == 0 || removal_idx == self.elements.len() - 1 {
            panic!("Unexpected removal at one end of a ReflowSequence.");
        }
        if let ReflowElement::Point(_) = &self.elements[removal_idx] {
            panic!("Not expected removal of whitespace in ReflowSequence.");
        }

        let merged_point = ReflowPoint::new(
            [self.elements[removal_idx - 1].segments(), self.elements[removal_idx + 1].segments()]
                .concat(),
        );
        let mut new_elements = self.elements[..removal_idx - 1].to_vec();
        new_elements.push(ReflowElement::Point(merged_point));
        new_elements.extend_from_slice(&self.elements[removal_idx + 2..]);

        ReflowSequence {
            elements: new_elements,
            root_segment: self.root_segment.clone(),
            lint_results: vec![LintResult::new(
                target.clone().into(),
                vec![LintFix::delete(target.clone())],
                None,
                None,
                None,
            )],
            reflow_config: self.reflow_config,
            depth_map: self.depth_map,
        }
    }

    pub fn respace(mut self, strip_newlines: bool, filter: Filter) -> Self {
        let mut lint_results = take(&mut self.lint_results);
        let mut new_elements = Vec::new();

        for (point, pre, post) in self.iter_points_with_constraints() {
            let (new_lint_results, mut new_point) =
                point.respace_point(pre, post, lint_results.clone(), strip_newlines);

            let ignore = if new_point.segments.iter().any(|seg| seg.is_type("newline"))
                || post.as_ref().map_or(false, |p| p.class_types().contains("end_of_file"))
            {
                filter == Filter::Inline
            } else {
                filter == Filter::Newline
            };

            if ignore {
                new_point = point.clone();
            } else {
                lint_results = new_lint_results;
            }

            if let Some(pre_value) = pre {
                if new_elements.is_empty() || new_elements.last().unwrap() != pre_value {
                    new_elements.push(pre_value.clone().into());
                }
            }

            new_elements.push(new_point.into());

            if let Some(post) = post {
                new_elements.push(post.clone().into());
            }
        }

        self.elements = new_elements;
        self.lint_results = lint_results;

        self
    }

    pub fn rebreak(self) -> Self {
        if !self.lint_results.is_empty() {
            panic!("rebreak cannot currently handle pre-existing embodied fixes");
        }

        // Delegate to the rebreak algorithm
        let (elem_buff, lint_results) = rebreak_sequence(self.elements, self.root_segment.clone());

        ReflowSequence {
            root_segment: self.root_segment,
            elements: elem_buff,
            lint_results,
            reflow_config: self.reflow_config,
            depth_map: self.depth_map,
        }
    }

    pub fn reindent(self) -> Self {
        if !self.lint_results.is_empty() {
            panic!("reindent cannot currently handle pre-existing embodied fixes");
        }

        let single_indent = construct_single_indent("space", 4);

        let (elements, indent_results) =
            lint_indent_points(self.elements, &single_indent, <_>::default(), <_>::default());

        Self {
            root_segment: self.root_segment,
            elements,
            lint_results: indent_results,
            reflow_config: self.reflow_config,
            depth_map: self.depth_map,
        }
    }

    pub fn break_long_lines(self) -> Self {
        if !self.lint_results.is_empty() {
            panic!("break_long_lines cannot currently handle pre-existing embodied fixes");
        }

        self
    }

    fn iter_points_with_constraints(
        &self,
    ) -> impl Iterator<Item = (&ReflowPoint, Option<&ReflowBlock>, Option<&ReflowBlock>)> + '_ {
        self.elements.iter().enumerate().flat_map(|(idx, elem)| {
            if let ReflowElement::Point(elem) = elem {
                {
                    let mut pre = None;
                    let mut post = None;

                    if idx > 0 {
                        if let ReflowElement::Block(ref block) = self.elements[idx - 1] {
                            pre = Some(block);
                        }
                    }

                    if idx < self.elements.len() - 1 {
                        if let ReflowElement::Block(ref block) = self.elements[idx + 1] {
                            post = Some(block);
                        }
                    }

                    (elem, pre, post).into()
                }
            } else {
                None
            }
        })
    }

    pub fn elements(&self) -> &[ReflowElement] {
        &self.elements
    }
}

#[derive(Clone, Copy, PartialEq, Eq)]
pub enum Filter {
    All,
    Inline,
    Newline,
}<|MERGE_RESOLUTION|>--- conflicted
+++ resolved
@@ -125,13 +125,8 @@
         }
 
         if sides == "both" || sides == "after" {
-<<<<<<< HEAD
-            for (i, raw) in all_raws.iter().enumerate().skip(post_idx) {
-                if raw.is_code() {
-=======
             for (i, it) in all_raws.iter().enumerate().skip(post_idx) {
                 if it.is_code() {
->>>>>>> dc0dd162
                     post_idx = i;
                     break;
                 }

use super::elements::{ReflowElement, ReflowSequenceType};
use crate::core::parser::segments::base::ErasedSegment;
use crate::core::rules::base::{LintFix, LintResult};
use crate::helpers::capitalize;
use crate::utils::reflow::elements::ReflowPoint;

#[derive(Debug)]
pub struct RebreakSpan {
    target: ErasedSegment,
    start_idx: usize,
    end_idx: usize,
    line_position: String,
    strict: bool,
}

#[derive(Debug)]
#[allow(unused_variables)]
pub struct RebreakIndices {
    #[allow(dead_code)]
    dir: i32,
    adj_pt_idx: isize,
    newline_pt_idx: isize,
    pre_code_pt_idx: isize,
}

impl RebreakIndices {
    fn from_elements(elements: &ReflowSequenceType, start_idx: usize, dir: i32) -> Self {
        assert!(dir == 1 || dir == -1);
        let limit = if dir == -1 { 0 } else { elements.len() };
        let adj_point_idx = start_idx as isize + dir as isize;

        let mut newline_point_idx = adj_point_idx;
        while (dir == 1 && newline_point_idx < limit as isize)
            || (dir == -1 && newline_point_idx >= 0)
        {
            if elements[newline_point_idx as usize].class_types1().contains(&"newline".to_string())
                || elements[(newline_point_idx + dir as isize) as usize]
                    .segments()
                    .iter()
                    .any(|seg| seg.is_code())
            {
                break;
            }
            newline_point_idx += 2 * dir as isize;
        }

        let mut pre_code_point_idx = newline_point_idx;
        while (dir == 1 && pre_code_point_idx < limit as isize)
            || (dir == -1 && pre_code_point_idx >= 0)
        {
            if elements[(pre_code_point_idx + dir as isize) as usize]
                .segments()
                .iter()
                .any(|seg| seg.is_code())
            {
                break;
            }
            pre_code_point_idx += 2 * dir as isize;
        }

        RebreakIndices {
            dir,
            adj_pt_idx: adj_point_idx,
            newline_pt_idx: newline_point_idx,
            pre_code_pt_idx: pre_code_point_idx,
        }
    }
}

#[derive(Debug)]
pub struct RebreakLocation {
    target: ErasedSegment,
    prev: RebreakIndices,
    next: RebreakIndices,
    line_position: String,
    strict: bool,
}

impl RebreakLocation {
    /// Expand a span to a location.
    pub fn from_span(span: RebreakSpan, elements: &ReflowSequenceType) -> Self {
        Self {
            target: span.target,
            prev: RebreakIndices::from_elements(elements, span.start_idx, -1),
            next: RebreakIndices::from_elements(elements, span.end_idx, 1),
            line_position: span.line_position,
            strict: span.strict,
        }
    }

    fn has_inappropriate_newlines(&self, elements: &ReflowSequenceType, strict: bool) -> bool {
        let n_prev_newlines = elements[self.prev.newline_pt_idx as usize].num_newlines();
        let n_next_newlines = elements[self.next.newline_pt_idx as usize].num_newlines();

        let newlines_on_neither_side = n_prev_newlines + n_next_newlines == 0;
        let newlines_on_both_sides = n_prev_newlines > 0 && n_next_newlines > 0;

        (newlines_on_neither_side && !strict) || newlines_on_both_sides
    }

    fn pretty_target_name(&self) -> String {
        format!("{} {}", self.target.get_type(), self.target.get_raw().unwrap_or_default())
    }
}

#[allow(unused_variables)]
pub fn identify_rebreak_spans(
    element_buffer: &ReflowSequenceType,
<<<<<<< HEAD
    root_segment: ErasedSegment,
) -> Vec<RebreakSpan> {
    let mut spans = Vec::new();

    for (idx, item) in element_buffer.iter().enumerate().take(element_buffer.len() - 2).skip(2) {
=======
    _root_segment: Box<dyn Segment>,
) -> Vec<RebreakSpan> {
    let mut spans = Vec::new();

    for (idx, _item) in element_buffer.iter().enumerate().take(element_buffer.len() - 2).skip(2) {
>>>>>>> ad8beb7d
        let elem = &element_buffer[idx];

        let ReflowElement::Block(block) = elem else {
            continue;
        };

        if let Some(line_position) = &block.line_position {
            spans.push(RebreakSpan {
                target: elem.segments().first().cloned().unwrap(),
                start_idx: idx,
                end_idx: idx,
                line_position: line_position.split(':').next().unwrap_or_default().into(),
                strict: line_position.ends_with("strict"),
            });
        }

        // for (key, config) in elem.line_position_configs.iter() {
        //     if elem.depth_info.stack_positions[key].idx != 0 {
        //         continue;
        //     }

        //     let mut final_idx = None;
        //     for end_idx in idx..element_buffer.len() {
        //         let end_elem = &element_buffer[end_idx];

        //         if !end_elem.is_reflow_block() {
        //             continue;
        //         }

        //         if let Some(position) =
        // end_elem.depth_info.stack_positions.get(key) {             if
        // position.type == "end" || position.type == "solo" {
        //                 final_idx = Some(end_idx);
        //                 break;
        //             }
        //         } else {
        //             final_idx = Some(end_idx - 2);
        //             break;
        //         }
        //     }

        //     if let Some(final_idx) = final_idx {
        //         let target_depth =
        // elem.depth_info.stack_hashes.iter().position(|&h| h ==
        // *key).unwrap_or_default();         let target =
        // root_segment.path_to(&element_buffer[idx].segments[0])[target_depth].
        // segment;         spans.push(_RebreakSpan::new(
        //             target,
        //             idx,
        //             final_idx,
        //             config.split(":").next().unwrap_or_default(),
        //             config.ends_with("strict"),
        //         ));
        //     }
        // }
    }

    spans
}

pub fn rebreak_sequence(
    elements: ReflowSequenceType,
    root_segment: ErasedSegment,
) -> (ReflowSequenceType, Vec<LintResult>) {
    let mut lint_results = Vec::new();
    let mut fixes = Vec::new();
    let mut elem_buff = elements.clone();

    // Given a sequence we should identify the objects which
    // make sense to rebreak. That includes any raws with config,
    // but also and parent segments which have config and we can
    // find both ends for. Given those spans, we then need to find
    // the points either side of them and then the blocks either
    // side to respace them at the same time.

    // 1. First find appropriate spans.
    let spans = identify_rebreak_spans(&elem_buff, root_segment);

    let mut locations = Vec::new();
    for span in spans {
        locations.push(RebreakLocation::from_span(span, &elements));
    }

    // Handle each span:
    for loc in locations {
        if loc.has_inappropriate_newlines(&elements, loc.strict) {
            continue;
        }

        // if loc.has_templated_newline(elem_buff) {
        //     continue;
        // }

        // Points and blocks either side are just offsets from the indices.
        let prev_point = elem_buff[loc.prev.adj_pt_idx as usize].as_point().unwrap();
        let next_point = elem_buff[loc.next.adj_pt_idx as usize].as_point().unwrap();

        // So we know we have a preference, is it ok?
        let new_results = if loc.line_position == "leading" {
            if elem_buff[loc.prev.newline_pt_idx as usize].num_newlines() != 0 {
                // We're good. It's already leading.
                continue;
            }

            // Generate the text for any issues.
            let pretty_name = loc.pretty_target_name();
            let _desc = if loc.strict {
                format!("{} should always start a new line.", capitalize(&pretty_name))
            } else {
                format!("Found trailing {}. Expected only leading near line breaks.", pretty_name)
            };

            if loc.next.adj_pt_idx == loc.next.pre_code_pt_idx
                && elem_buff[loc.next.newline_pt_idx as usize].num_newlines() == 1
            {
                // Simple case. No comments.
                // Strip newlines from the next point.
                // Apply the indent to the previous point.

                let desired_indent = next_point.get_indent().unwrap_or_default();

                let (new_results, prev_point) = prev_point.indent_to(
                    &desired_indent,
                    None,
                    loc.target.clone_box().into(),
                    None,
                    None,
                );

                let (new_results, next_point) = next_point.respace_point(
                    elem_buff[loc.prev.adj_pt_idx as usize - 1].as_block(),
                    elem_buff[loc.prev.adj_pt_idx as usize + 1].as_block(),
                    new_results,
                    true,
                );

                // Update the points in the buffer
                elem_buff[loc.prev.adj_pt_idx as usize] = prev_point.into();
                elem_buff[loc.next.adj_pt_idx as usize] = next_point.into();

                new_results
            } else {
                fixes.push(LintFix::delete(loc.target.clone()));

                for seg in elem_buff[loc.prev.adj_pt_idx as usize].segments() {
                    fixes.push(LintFix::delete(seg.clone()));
                }

                let (new_results, new_point) = ReflowPoint::new(Vec::new()).respace_point(
                    elem_buff[(loc.next.adj_pt_idx - 1) as usize].as_block(),
                    elem_buff[(loc.next.adj_pt_idx - 1) as usize].as_block(),
                    Vec::new(),
                    false,
                );

                let mut create_anchor = None;
                for i in 1..=loc.next.pre_code_pt_idx {
                    let idx = loc.next.pre_code_pt_idx - i;
                    if let Some(elem) = elem_buff.get(idx as usize) {
                        if let Some(segments) = elem.segments().last() {
                            create_anchor = Some(segments.clone());
                            break;
                        }
                    }
                }
                if create_anchor.is_none() {
                    panic!("Could not find anchor for creation.");
                }

                rearrange_and_insert(&mut elem_buff, &loc, new_point);

                new_results
            }
        } else if loc.line_position == "trailing" {
            if elem_buff[loc.next.newline_pt_idx as usize].num_newlines() != 0 {
                continue;
            }

            let pretty_name = loc.pretty_target_name();
            let _desc = if loc.strict {
                format!("{} should always be at the end of a line.", capitalize(&pretty_name))
            } else {
                format!("Found leading {}. Expected only trailing near line breaks.", pretty_name)
            };

            if loc.prev.adj_pt_idx == loc.prev.pre_code_pt_idx
                && elem_buff[loc.prev.newline_pt_idx as usize].num_newlines() == 1
            {
                let (new_results, next_point) = next_point.indent_to(
                    prev_point.get_indent().as_deref().unwrap_or_default(),
                    Some(loc.target),
                    None,
                    None,
                    None,
                );

                let (new_results, prev_point) = prev_point.respace_point(
                    elem_buff[loc.prev.adj_pt_idx as usize - 1].as_block(),
                    elem_buff[loc.prev.adj_pt_idx as usize + 1].as_block(),
                    new_results,
                    true,
                );

                // Update the points in the buffer
                elem_buff[loc.prev.adj_pt_idx as usize] = prev_point.into();
                elem_buff[loc.next.adj_pt_idx as usize] = next_point.into();

                new_results
            } else {
                fixes.push(LintFix::delete(loc.target.clone()));

                for seg in elem_buff[loc.next.adj_pt_idx as usize].segments() {
                    fixes.push(LintFix::delete(seg.clone()));
                }

                let (new_results, new_point) = ReflowPoint::new(Vec::new()).respace_point(
                    elem_buff[(loc.next.adj_pt_idx - 1) as usize].as_block(),
                    elem_buff[(loc.next.adj_pt_idx - 1) as usize].as_block(),
                    Vec::new(),
                    false,
                );

                fixes.push(LintFix::create_before(
                    elem_buff[loc.prev.pre_code_pt_idx as usize].segments()[0].clone(),
                    vec![loc.target.clone()],
                ));

                reorder_and_insert(&mut elem_buff, &loc, new_point);

                new_results
            }
        } else {
            unimplemented!()
        };

        lint_results.extend(new_results);
    }

    (elem_buff, lint_results)
}

fn rearrange_and_insert(
    elem_buff: &mut Vec<ReflowElement>,
    loc: &RebreakLocation,
    new_point: ReflowPoint,
) {
    let mut new_buff = Vec::with_capacity(elem_buff.len() + 1);

    // First segment: up to loc.prev.adj_pt_idx (exclusive)
    new_buff.extend_from_slice(&elem_buff[..loc.prev.adj_pt_idx as usize]);

    // Second segment: loc.next.adj_pt_idx to loc.next.pre_code_pt_idx (inclusive)
    new_buff.extend_from_slice(
        &elem_buff[loc.next.adj_pt_idx as usize..=loc.next.pre_code_pt_idx as usize],
    );

    // Third segment: loc.prev.adj_pt_idx + 1 to loc.next.adj_pt_idx (exclusive, the
    // target)
    if loc.prev.adj_pt_idx + 1 < loc.next.adj_pt_idx {
        new_buff.extend_from_slice(
            &elem_buff[loc.prev.adj_pt_idx as usize + 1..loc.next.adj_pt_idx as usize],
        );
    }

    // Insert new_point here
    new_buff.push(new_point.into());

    // Last segment: after loc.next.pre_code_pt_idx
    if loc.next.pre_code_pt_idx as usize + 1 < elem_buff.len() {
        new_buff.extend_from_slice(&elem_buff[loc.next.pre_code_pt_idx as usize + 1..]);
    }

    // Replace old buffer with the new one
    *elem_buff = new_buff;
}

fn reorder_and_insert(
    elem_buff: &mut Vec<ReflowElement>,
    loc: &RebreakLocation,
    new_point: ReflowPoint,
) {
    let mut new_buff = Vec::with_capacity(elem_buff.len() + 1);

    // First segment: up to loc.prev.pre_code_pt_idx (exclusive)
    new_buff.extend_from_slice(&elem_buff[..loc.prev.pre_code_pt_idx as usize]);

    // Insert new_point here
    new_buff.push(new_point.into());

    // Second segment: loc.prev.adj_pt_idx + 1 to loc.next.adj_pt_idx (exclusive,
    // the target)
    if loc.prev.adj_pt_idx + 1 < loc.next.adj_pt_idx {
        new_buff.extend_from_slice(
            &elem_buff[loc.prev.adj_pt_idx as usize + 1..loc.next.adj_pt_idx as usize],
        );
    }

    // Third segment: loc.prev.pre_code_pt_idx to loc.prev.adj_pt_idx + 1
    // (inclusive)
    new_buff.extend_from_slice(
        &elem_buff[loc.prev.pre_code_pt_idx as usize..=loc.prev.adj_pt_idx as usize],
    );

    // Last segment: after loc.next.adj_pt_idx
    if loc.next.adj_pt_idx as usize + 1 < elem_buff.len() {
        new_buff.extend_from_slice(&elem_buff[loc.next.adj_pt_idx as usize + 1..]);
    }

    // Replace old buffer with the new one
    *elem_buff = new_buff;
}

#[cfg(test)]
mod tests {
    use crate::core::parser::segments::test_functions::parse_ansi_string;
    use crate::helpers::enter_panic;
    use crate::utils::reflow::sequence::ReflowSequence;

    #[test]
    fn test_reflow__sequence_rebreak_root() {
        let cases = [
            // Trivial Case
            ("select 1", "select 1"),
            // These rely on the default config being for leading operators
            ("select 1\n+2", "select 1\n+2"),
            ("select 1+\n2", "select 1\n+ 2"), // NOTE: Implicit respace.
            ("select\n  1 +\n  2", "select\n  1\n  + 2"),
            ("select\n  1 +\n  -- comment\n  2", "select\n  1\n  -- comment\n  + 2"),
            // These rely on the default config being for trailing commas
            ("select a,b", "select a,b"),
            ("select a\n,b", "select a,\nb"),
            ("select\n  a\n  , b", "select\n  a,\n  b"),
            ("select\n    a\n    , b", "select\n    a,\n    b"),
            ("select\n  a\n    , b", "select\n  a,\n    b"),
            ("select\n  a\n  -- comment\n  , b", "select\n  a,\n  -- comment\n  b"),
        ];

        for (raw_sql_in, raw_sql_out) in cases {
            let _panic = enter_panic(format!("{raw_sql_in:?}"));

            let root = parse_ansi_string(raw_sql_in);
            let seq = ReflowSequence::from_root(root, <_>::default());
            let new_seq = seq.rebreak();

            assert_eq!(new_seq.raw(), raw_sql_out);
        }
    }

    #[test]
    fn test_reflow__sequence_rebreak_target() {
        let cases = [
            ("select 1+\n(2+3)", 4, "1+\n(", "1\n+ ("),
            ("select a,\n(b+c)", 4, "a,\n(", "a,\n("),
            ("select a\n  , (b+c)", 6, "a\n  , (", "a,\n  ("),
            // Here we don't have enough context to rebreak it so
            // it should be left unaltered.
            ("select a,\n(b+c)", 6, ",\n(b", ",\n(b"),
            // This intentionally targets an incomplete span.
            ("select a<=b", 4, "a<=", "a<="),
        ];

        for (raw_sql_in, target_idx, seq_sql_in, seq_sql_out) in cases {
            let root = parse_ansi_string(raw_sql_in);
            let target = &root.get_raw_segments()[target_idx];
            let seq = ReflowSequence::from_around_target(target, root, "both");

            assert_eq!(seq.raw(), seq_sql_in);

            let new_seq = seq.rebreak();
            assert_eq!(new_seq.raw(), seq_sql_out);
        }
    }
}<|MERGE_RESOLUTION|>--- conflicted
+++ resolved
@@ -106,19 +106,11 @@
 #[allow(unused_variables)]
 pub fn identify_rebreak_spans(
     element_buffer: &ReflowSequenceType,
-<<<<<<< HEAD
-    root_segment: ErasedSegment,
-) -> Vec<RebreakSpan> {
-    let mut spans = Vec::new();
-
-    for (idx, item) in element_buffer.iter().enumerate().take(element_buffer.len() - 2).skip(2) {
-=======
     _root_segment: Box<dyn Segment>,
 ) -> Vec<RebreakSpan> {
     let mut spans = Vec::new();
 
     for (idx, _item) in element_buffer.iter().enumerate().take(element_buffer.len() - 2).skip(2) {
->>>>>>> ad8beb7d
         let elem = &element_buffer[idx];
 
         let ReflowElement::Block(block) = elem else {

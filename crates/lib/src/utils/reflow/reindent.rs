use std::borrow::Cow;
use std::mem::take;

use ahash::{AHashMap, AHashSet};
use itertools::{enumerate, Itertools};

use super::elements::{ReflowElement, ReflowPoint, ReflowSequenceType};
use super::rebreak::RebreakSpan;
use crate::core::rules::base::{LintFix, LintResult};
use crate::helpers::skip_last;
use crate::utils::reflow::elements::IndentStats;

fn has_untemplated_newline(point: &ReflowPoint) -> bool {
    if !point.class_types().iter().any(|x| x == "newline" || x == "placeholder") {
        return false;
    }

    for seg in &point.segments {
        if seg.is_type("newline")
            && (seg.get_position_marker().is_none()
                || seg.get_position_marker().unwrap().is_literal())
        {
            return true;
        }

        // if seg.is_type("placeholder") {
        //     // Safe to assume seg can be treated as TemplateSegment based on
        // context     let template_seg =
        // seg.as_any().downcast_ref::<TemplateSegment>().expect("Expected
        // TemplateSegment");     assert_eq!(template_seg.block_type,
        // "literal", "Expected only literal placeholders in ReflowPoint.");
        //     if template_seg.source_str.contains('\n') {
        //         return true;
        //     }
        // }
    }

    false
}

#[derive(Debug, Clone)]
struct IndentPoint {
    idx: usize,
    indent_impulse: isize,
    indent_trough: isize,
    initial_indent_balance: isize,
    last_line_break_idx: Option<usize>,
    is_line_break: bool,
    untaken_indents: Vec<isize>,
}

impl IndentPoint {
    fn closing_indent_balance(&self) -> isize {
        self.initial_indent_balance + self.indent_impulse
    }
}

#[derive(Debug, Clone)]
struct IndentLine {
    initial_indent_balance: isize,
    indent_points: Vec<IndentPoint>,
}

impl IndentLine {
    fn from_points(indent_points: Vec<IndentPoint>) -> Self {
        let starting_balance = if indent_points.last().unwrap().last_line_break_idx.is_some() {
            indent_points[0].closing_indent_balance()
        } else {
            0
        };

        IndentLine { initial_indent_balance: starting_balance, indent_points }
    }

    fn closing_balance(&self) -> isize {
        self.indent_points.last().unwrap().closing_indent_balance()
    }

    fn opening_balance(&self) -> isize {
        if self.indent_points.last().unwrap().last_line_break_idx.is_none() {
            return 0;
        }

        self.indent_points[0].closing_indent_balance()
    }

    fn desired_indent_units(&self, forced_indents: &[usize]) -> isize {
        let relevant_untaken_indents: usize = if self.indent_points[0].indent_trough != 0 {
            self.indent_points[0]
                .untaken_indents
                .iter()
                .filter(|&&i| {
                    i <= self.initial_indent_balance
                        - (self.indent_points[0].indent_impulse
                            - self.indent_points[0].indent_trough)
                })
                .count()
        } else {
            self.indent_points[0].untaken_indents.len()
        };

        self.initial_indent_balance - relevant_untaken_indents as isize
            + forced_indents.len() as isize
    }
}

impl std::fmt::Display for IndentLine {
    fn fmt(&self, f: &mut std::fmt::Formatter<'_>) -> std::fmt::Result {
        let indent_points_str = self
            .indent_points
            .iter()
            .map(|ip| {
                format!(
                    "iPt@{}({}, {}, {}, {:?}, {}, {:?})",
                    ip.idx,
                    ip.indent_impulse,
                    ip.indent_trough,
                    ip.initial_indent_balance,
                    ip.last_line_break_idx,
                    ip.is_line_break,
                    ip.untaken_indents
                )
            })
            .collect::<Vec<String>>()
            .join(", ");

        write!(f, "IndentLine(iib={}, ipts=[{}])", self.initial_indent_balance, indent_points_str)
    }
}

#[allow(dead_code, unused_variables)]
fn revise_templated_lines(lines: Vec<IndentLine>, elements: ReflowSequenceType) {}

#[allow(dead_code, unused_variables)]
fn revise_comment_lines(lines: Vec<IndentLine>, elements: ReflowSequenceType) {}

pub fn construct_single_indent(indent_unit: &str, tab_space_size: usize) -> Cow<'static, str> {
    match indent_unit {
        "tab" => "\t".into(),
        "space" => " ".repeat(tab_space_size).into(),
        _ => unimplemented!("Expected indent_unit of 'tab' or 'space', instead got {indent_unit}"),
    }
}

fn prune_untaken_indents(
    untaken_indents: Vec<isize>,
    incoming_balance: isize,
    indent_stats: &IndentStats,
    has_newline: bool,
) -> Vec<isize> {
    let new_balance_threshold = if indent_stats.trough < indent_stats.impulse {
        incoming_balance + indent_stats.impulse + indent_stats.trough
    } else {
        incoming_balance + indent_stats.impulse
    };

    let mut pruned_untaken_indents: Vec<_> =
<<<<<<< HEAD
    untaken_indents.iter().cloned().filter(|&x| x <= new_balance_threshold).collect();
=======
        untaken_indents.iter().cloned().filter(|&x| x <= new_balance_threshold).collect();
>>>>>>> fa22d1fb

    if indent_stats.impulse > indent_stats.trough && !has_newline {
        for i in indent_stats.trough..indent_stats.impulse {
            let indent_val = incoming_balance + i + 1;
            if !indent_stats.implicit_indents.contains(&(indent_val - incoming_balance)) {
                pruned_untaken_indents.push(indent_val);
            }
        }
    }

    pruned_untaken_indents
}

fn update_crawl_balances(
    untaken_indents: Vec<isize>,
    incoming_balance: isize,
    indent_stats: &IndentStats,
    has_newline: bool,
) -> (isize, Vec<isize>) {
    let new_untaken_indents =
<<<<<<< HEAD
        prune_untaken_indents(untaken_indents, incoming_balance, indent_stats, has_newline);    let new_balance = incoming_balance + indent_stats.impulse;

        (new_balance, new_untaken_indents.into_iter().collect_vec())
=======
        prune_untaken_indents(untaken_indents, incoming_balance, indent_stats, has_newline);
    let new_balance = incoming_balance + indent_stats.impulse;

    (new_balance, new_untaken_indents.into_iter().collect_vec())
>>>>>>> fa22d1fb
}

#[allow(unused_variables)]
fn crawl_indent_points(
    elements: &ReflowSequenceType,
    allow_implicit_indents: bool,
) -> Vec<IndentPoint> {
    let mut acc = Vec::new();

    let mut last_line_break_idx = None;
    let mut indent_balance = 0;
    let mut untaken_indents = Vec::new();
    let mut cached_indent_stats = None;
    let mut cached_point = None;

    for (idx, elem) in enumerate(elements) {
        if let ReflowElement::Point(elem) = elem {
            let mut indent_stats =
                IndentStats::from_combination(cached_indent_stats.clone(), elem.indent_impulse());

            if !indent_stats.implicit_indents.is_empty() {
                unimplemented!()
            }

            // Was there a cache?
            if cached_indent_stats.is_some() {
                let cached_point: &IndentPoint = cached_point.as_ref().unwrap();

                if cached_point.is_line_break {
                    acc.push(IndentPoint {
                        idx: cached_point.idx,
                        indent_impulse: indent_stats.impulse,
                        indent_trough: indent_stats.trough,
                        initial_indent_balance: indent_balance,
                        last_line_break_idx: cached_point.last_line_break_idx,
                        is_line_break: true,
                        untaken_indents: take(&mut untaken_indents),
                    });
                    // Before zeroing, crystallise any effect on overall
                    // balances.

                    (indent_balance, untaken_indents) =
                        update_crawl_balances(untaken_indents, indent_balance, &indent_stats, true);

                    let implicit_indents = take(&mut indent_stats.implicit_indents);
                    indent_stats = IndentStats { impulse: 0, trough: 0, implicit_indents };
                } else {
                    // FIXME:
                    // unimplemented!()
                }
            }

            // Reset caches.
            cached_indent_stats = None;
            cached_point = None;

            // Do we have a newline?
            let has_newline = has_untemplated_newline(elem) && Some(idx) != last_line_break_idx;

            // Construct the point we may yield
            let indent_point = IndentPoint {
                idx,
                indent_impulse: indent_stats.impulse,
                indent_trough: indent_stats.trough,
                initial_indent_balance: indent_balance,
                last_line_break_idx,
                is_line_break: has_newline,
                untaken_indents: untaken_indents.clone(),
            };

            if has_newline {
                last_line_break_idx = idx.into();
            }

            if elements[idx + 1].class_types1().contains(&"comment".to_string()) {
                cached_indent_stats = indent_stats.clone().into();
                cached_point = indent_point.clone().into();

                continue;
            } else if has_newline
                || indent_stats.impulse != 0
                || indent_stats.trough != 0
                || idx == 0
                || elements[idx + 1].segments()[0].is_type("end_of_file")
            {
                acc.push(indent_point);
            }

            (indent_balance, untaken_indents) =
                update_crawl_balances(untaken_indents, indent_balance, &indent_stats, has_newline);
        }
    }

    acc
}

fn map_line_buffers(
    elements: &ReflowSequenceType,
    allow_implicit_indents: bool,
) -> (Vec<IndentLine>, Vec<usize>) {
    let mut lines = Vec::new();
    let mut point_buffer = Vec::new();
    let mut previous_points = AHashMap::new();
    let mut untaken_indent_locs = AHashMap::new();
    let imbalanced_locs = Vec::new();

    for indent_point in crawl_indent_points(elements, allow_implicit_indents) {
        point_buffer.push(indent_point.clone());
        previous_points.insert(indent_point.idx, indent_point.clone());

        if !indent_point.is_line_break {
            let indent_stats = elements[indent_point.idx].as_point().unwrap().indent_impulse();
            if indent_point.indent_impulse > indent_point.indent_trough
<<<<<<< HEAD
            && !allow_implicit_indents
=======
                && !allow_implicit_indents
>>>>>>> fa22d1fb
                && !indent_stats.implicit_indents.is_empty()
            {
                untaken_indent_locs.insert(
                    indent_point.initial_indent_balance + indent_point.indent_impulse,
                    indent_point.idx,
                );
            }

            continue;
        }

        lines.push(IndentLine::from_points(point_buffer));

        point_buffer = vec![indent_point];
    }

    if point_buffer.len() > 1 {
        lines.push(IndentLine::from_points(point_buffer));
    }

    (lines, imbalanced_locs)
}

fn deduce_line_current_indent(
    elements: &ReflowSequenceType,
    last_line_break_idx: Option<usize>,
) -> Cow<'static, str> {
    let mut indent_seg = None;

    if elements[0].segments().is_empty() {
        return "".into();
    } else if let Some(last_line_break_idx) = last_line_break_idx {
        indent_seg = elements[last_line_break_idx].as_point().unwrap().get_indent_segment();
    } else if matches!(elements[0], ReflowElement::Point(_))
        && elements[0].segments()[0]
            .get_position_marker()
            .map_or(false, |marker| marker.working_loc() == (1, 1))
    {
        if elements[0].segments()[0].is_type("placeholder") {
            unimplemented!()
        } else {
            for segment in elements[0].segments().iter().rev() {
                if segment.is_type("whitespace") && !segment.is_templated() {
                    indent_seg = Some(segment.clone());
                    break;
                }
            }

            if let Some(ref seg) = indent_seg {
                if !seg.is_type("whitespace") {
                    indent_seg = None;
                }
            }
        }
    }

    let Some(indent_seg) = indent_seg else {
        return "".into();
    };

    if indent_seg.is_type("placeholder") {
        unimplemented!()
    } else if indent_seg.get_position_marker().is_none() || !indent_seg.is_templated() {
        return indent_seg.get_raw().unwrap().into();
    } else {
        unimplemented!()
    }
}

fn lint_line_starting_indent(
    elements: &mut ReflowSequenceType,
    indent_line: &IndentLine,
    single_indent: &str,
    forced_indents: &[usize],
) -> Vec<LintResult> {
    let indent_points = &indent_line.indent_points;
    // Set up the default anchor
    let initial_point_idx = indent_points[0].idx;
    let before = elements[initial_point_idx + 1].segments()[0].clone();
    // Find initial indent, and deduce appropriate string indent.
    let current_indent =
        deduce_line_current_indent(elements, indent_points.last().unwrap().last_line_break_idx);
    let initial_point = elements[initial_point_idx].as_point().unwrap();
    let desired_indent_units = indent_line.desired_indent_units(forced_indents);
    let desired_starting_indent = single_indent.repeat(desired_indent_units as usize);

    if current_indent == desired_starting_indent {
        return Vec::new();
    }

    let (new_results, new_point) = if indent_points[0].idx == 0 && !indent_points[0].is_line_break {
        let init_seg = &elements[indent_points[0].idx].segments()[0];
        let fixes = if init_seg.is_type("placeholder") {
            unimplemented!()
        } else {
            initial_point.segments.clone().into_iter().map(LintFix::delete).collect_vec()
        };

        (
            vec![LintResult::new(
                initial_point.segments[0].clone_box().into(),
                fixes,
                None,
                Some("First line should not be indented.".into()),
                None,
            )],
            ReflowPoint::new(Vec::new()),
        )
    } else {
        initial_point.indent_to(&desired_starting_indent, None, before.into(), None, None)
    };

    elements[initial_point_idx] = new_point.into();

    new_results
}

#[allow(dead_code, unused_variables)]
fn lint_line_untaken_positive_indents(
    elements: Vec<ReflowElement>,
    indent_line: IndentLine,
    single_indent: &str,
    imbalanced_indent_locs: Vec<i32>,
) -> (Vec<LintResult>, Vec<i32>) {
    unimplemented!()
}

#[allow(dead_code, unused_variables)]
fn lint_line_untaken_negative_indents(
    elements: &mut ReflowSequenceType,
    indent_line: &IndentLine,
    single_indent: &str,
    forced_indents: &[usize],
) -> Vec<LintResult> {
    if indent_line.closing_balance() >= indent_line.opening_balance() {
        return Vec::new();
    }

    for ip in skip_last(indent_line.indent_points.iter()) {
        if ip.is_line_break || ip.indent_impulse >= 0 {
            continue;
        }

        if ip.initial_indent_balance + ip.indent_trough >= indent_line.opening_balance() {
            continue;
        }

        let covered_indents: AHashSet<isize> =
            (ip.initial_indent_balance..=ip.initial_indent_balance + ip.indent_trough).collect();

        let untaken_indents: AHashSet<_> = ip
            .untaken_indents
            .iter()
            .copied()
            .collect::<AHashSet<_>>()
            .difference(&forced_indents.iter().map(|it| *it as isize).collect())
            .copied()
            .collect();

        if covered_indents.is_subset(&untaken_indents) {
            continue;
        }
    }

    Vec::new()
}

#[allow(unused_variables)]
fn lint_line_buffer_indents(
    elements: &mut ReflowSequenceType,
    indent_line: IndentLine,
    single_indent: &str,
    forced_indents: &[usize],
    imbalanced_indent_locs: &[usize],
) -> Vec<LintResult> {
    let mut results = Vec::new();

    results.extend(lint_line_starting_indent(
        elements,
        &indent_line,
        single_indent,
        forced_indents,
    ));

    results.extend(lint_line_untaken_negative_indents(
        elements,
        &indent_line,
        single_indent,
        forced_indents,
    ));

    results
}

#[allow(unused_variables)]
pub fn lint_indent_points(
    elements: ReflowSequenceType,
    single_indent: &str,
    skip_indentation_in: AHashSet<String>,
    allow_implicit_indents: bool,
) -> (ReflowSequenceType, Vec<LintResult>) {
    let (lines, imbalanced_indent_locs) = map_line_buffers(&elements, allow_implicit_indents);

    let mut results = Vec::new();
    let mut elem_buffer = elements.clone();
    for line in lines {
        let line_results = lint_line_buffer_indents(
            &mut elem_buffer,
            line,
            single_indent,
            &[],
            &imbalanced_indent_locs,
        );

        results.extend(line_results);
    }

    (elem_buffer, results)
}

#[allow(dead_code, unused_variables)]
fn source_char_len(elements: Vec<ReflowElement>) -> usize {
    unimplemented!()
}

#[allow(dead_code, unused_variables)]
fn rebreak_priorities(spans: Vec<RebreakSpan>) -> AHashMap<usize, usize> {
    unimplemented!()
}

type MatchedIndentsType = AHashMap<f64, Vec<i32>>;

#[allow(dead_code, unused_variables)]
fn increment_balance(
    input_balance: i32,
    indent_stats: (),
    elem_idx: i32,
) -> (i32, MatchedIndentsType) {
    unimplemented!()
}

#[allow(dead_code, unused_variables)]
fn match_indents(
    line_elements: ReflowSequenceType,
    rebreak_priorities: AHashMap<i32, i32>,
    newline_idx: i32,
    allow_implicit_indents: bool,
) -> MatchedIndentsType {
    unimplemented!()
}

#[allow(dead_code, unused_variables)]
fn fix_long_line_with_comment(
    line_buffer: ReflowSequenceType,
    elements: ReflowSequenceType,
    current_indent: &str,
    line_length_limit: i32,
    last_indent_idx: Option<usize>,
    trailing_comments: &str,
) -> (ReflowSequenceType, Vec<LintFix>) {
    unimplemented!()
}

#[allow(dead_code, unused_variables)]
fn fix_long_line_with_fractional_targets(
    elements: Vec<ReflowElement>,
    target_breaks: Vec<usize>,
    desired_indent: &str,
) -> Vec<LintResult> {
    unimplemented!()
}

#[allow(dead_code, unused_variables)]
fn fix_long_line_with_integer_targets(
    elements: Vec<ReflowElement>,
    target_breaks: Vec<usize>,
    line_length_limit: i32,
    inner_indent: &str,
    outer_indent: &str,
) -> Vec<LintResult> {
    unimplemented!()
}

#[cfg(test)]
mod tests {
    use pretty_assertions::assert_eq;

    use super::{IndentLine, IndentPoint};
    use crate::core::parser::segments::test_functions::parse_ansi_string;
    use crate::utils::reflow::sequence::ReflowSequence;

    #[test]
    fn test_reflow__point_get_indent() {
        let cases = [
            ("select 1", 1, None),
            ("select\n  1", 1, "  ".into()),
            ("select\n \n  \n   1", 1, "   ".into()),
        ];

        for (raw_sql_in, elem_idx, indent_out) in cases {
            let root = parse_ansi_string(raw_sql_in);
            let seq = ReflowSequence::from_root(root, <_>::default());
            let elem = seq.elements()[elem_idx].as_point().unwrap();

            assert_eq!(indent_out, elem.get_indent().as_deref());
        }
    }

    #[test]
    fn test_reflow__desired_indent_units() {
        let cases: [(IndentLine, &[usize], isize); 7] = [
            // Trivial case of a first line.
            (
                IndentLine {
                    initial_indent_balance: 0,
                    indent_points: vec![IndentPoint {
                        idx: 0,
                        indent_impulse: 0,
                        indent_trough: 0,
                        initial_indent_balance: 0,
                        last_line_break_idx: None,
                        is_line_break: false,
                        untaken_indents: Vec::new(),
                    }],
                },
                &[],
                0,
            ),
            // Simple cases of a normal lines.
            (
                IndentLine {
                    initial_indent_balance: 3,
                    indent_points: vec![IndentPoint {
                        idx: 6,
                        indent_impulse: 0,
                        indent_trough: 0,
                        initial_indent_balance: 3,
                        last_line_break_idx: 1.into(),
                        is_line_break: true,
                        untaken_indents: Vec::new(),
                    }],
                },
                &[],
                3,
            ),
            (
                IndentLine {
                    initial_indent_balance: 3,
                    indent_points: vec![IndentPoint {
                        idx: 6,
                        indent_impulse: 0,
                        indent_trough: 0,
                        initial_indent_balance: 3,
                        last_line_break_idx: Some(1),
                        is_line_break: true,
                        untaken_indents: vec![1],
                    }],
                },
                &[],
                2,
            ),
            (
                IndentLine {
                    initial_indent_balance: 3,
                    indent_points: vec![IndentPoint {
                        idx: 6,
                        indent_impulse: 0,
                        indent_trough: 0,
                        initial_indent_balance: 3,
                        last_line_break_idx: Some(1),
                        is_line_break: true,
                        untaken_indents: vec![1, 2],
                    }],
                },
                &[],
                1,
            ),
            (
                IndentLine {
                    initial_indent_balance: 3,
                    indent_points: vec![IndentPoint {
                        idx: 6,
                        indent_impulse: 0,
                        indent_trough: 0,
                        initial_indent_balance: 3,
                        last_line_break_idx: Some(1),
                        is_line_break: true,
                        untaken_indents: vec![2],
                    }],
                },
                &[2], // Forced indent takes us back up.
                3,
            ),
            (
                IndentLine {
                    initial_indent_balance: 3,
                    indent_points: vec![IndentPoint {
                        idx: 6,
                        indent_impulse: 0,
                        indent_trough: 0,
                        initial_indent_balance: 3,
                        last_line_break_idx: Some(1),
                        is_line_break: true,
                        untaken_indents: vec![3],
                    }],
                },
                &[],
                2,
            ),
            (
                IndentLine {
                    initial_indent_balance: 3,
                    indent_points: vec![IndentPoint {
                        idx: 6,
                        indent_impulse: 0,
                        indent_trough: -1,
                        initial_indent_balance: 3,
                        last_line_break_idx: Some(1),
                        is_line_break: true,
                        untaken_indents: vec![3],
                    }],
                },
                &[],
                3,
            ),
        ];

        for (indent_line, forced_indents, expected_units) in cases {
            assert_eq!(indent_line.desired_indent_units(forced_indents), expected_units);
        }
    }
}<|MERGE_RESOLUTION|>--- conflicted
+++ resolved
@@ -155,11 +155,7 @@
     };
 
     let mut pruned_untaken_indents: Vec<_> =
-<<<<<<< HEAD
-    untaken_indents.iter().cloned().filter(|&x| x <= new_balance_threshold).collect();
-=======
         untaken_indents.iter().cloned().filter(|&x| x <= new_balance_threshold).collect();
->>>>>>> fa22d1fb
 
     if indent_stats.impulse > indent_stats.trough && !has_newline {
         for i in indent_stats.trough..indent_stats.impulse {
@@ -180,16 +176,10 @@
     has_newline: bool,
 ) -> (isize, Vec<isize>) {
     let new_untaken_indents =
-<<<<<<< HEAD
-        prune_untaken_indents(untaken_indents, incoming_balance, indent_stats, has_newline);    let new_balance = incoming_balance + indent_stats.impulse;
-
-        (new_balance, new_untaken_indents.into_iter().collect_vec())
-=======
         prune_untaken_indents(untaken_indents, incoming_balance, indent_stats, has_newline);
     let new_balance = incoming_balance + indent_stats.impulse;
 
     (new_balance, new_untaken_indents.into_iter().collect_vec())
->>>>>>> fa22d1fb
 }
 
 #[allow(unused_variables)]
@@ -303,11 +293,7 @@
         if !indent_point.is_line_break {
             let indent_stats = elements[indent_point.idx].as_point().unwrap().indent_impulse();
             if indent_point.indent_impulse > indent_point.indent_trough
-<<<<<<< HEAD
-            && !allow_implicit_indents
-=======
                 && !allow_implicit_indents
->>>>>>> fa22d1fb
                 && !indent_stats.implicit_indents.is_empty()
             {
                 untaken_indent_locs.insert(

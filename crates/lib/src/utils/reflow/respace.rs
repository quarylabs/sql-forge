--- conflicted
+++ resolved
@@ -171,11 +171,7 @@
     (filtered_segment_buffer, last_whitespace_option, result_buffer)
 }
 
-<<<<<<< HEAD
-#[allow(dead_code, unused_variables)]
-=======
 #[allow(unused_variables, dead_code)]
->>>>>>> ad8beb7d
 fn determine_aligned_inline_spacing(
     root_segment: &dyn Segment,
     whitespace_seg: &dyn Segment,
@@ -188,18 +184,10 @@
     unimplemented!()
 }
 
-<<<<<<< HEAD
-#[allow(dead_code, unused_variables)]
-fn extract_alignment_config(constraint: &str) -> (String, Option<String>, Option<String>) {
-    unimplemented!()
-}
-
-=======
 #[allow(unused_variables, dead_code)]
 fn extract_alignment_config(constraint: &str) -> (String, Option<String>, Option<String>) {
     unimplemented!()
 }
->>>>>>> ad8beb7d
 #[allow(unused_variables)]
 pub fn handle_respace_inline_with_space(
     pre_constraint: String,

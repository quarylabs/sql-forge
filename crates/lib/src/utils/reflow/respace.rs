--- conflicted
+++ resolved
@@ -352,11 +352,7 @@
             next_block.segments[0].get_raw().unwrap()
         )
     } else {
-<<<<<<< HEAD
         "Expected single whitespace.".to_owned()
-=======
-        "Expected single whitespace.".to_string()
->>>>>>> 54fd639a
     };
 
     let new_result = if let Some(prev_block) = prev_block

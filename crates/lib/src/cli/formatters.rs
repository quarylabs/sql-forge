use std::borrow::Cow;
use std::cell::Cell;
use std::io::{IsTerminal, Write};

use anstyle::{AnsiColor, Effects, Style};
use itertools::enumerate;

use crate::core::config::FluffConfig;
use crate::core::errors::SQLBaseError;
use crate::core::linter::linted_file::LintedFile;

const LIGHT_GREY: Style = AnsiColor::Black.on_default().effects(Effects::BOLD);

fn split_string_on_spaces(s: &str, line_length: usize) -> Vec<&str> {
    let mut lines = Vec::new();
    let mut line_start = 0;
    let mut last_space = 0;

    for (idx, char) in s.char_indices() {
        if char.is_whitespace() {
            last_space = idx;
        }

        if idx - line_start >= line_length {
            if last_space == line_start {
                lines.push(&s[line_start..idx]);
                line_start = idx + 1;
            } else {
                lines.push(&s[line_start..last_space]);
                line_start = last_space + 1;
            }
            last_space = line_start;
        }
    }

    if line_start < s.len() {
        lines.push(&s[line_start..]);
    }

    lines
}

pub trait Formatter {
    fn dispatch_template_header(
        &self,
        f_name: String,
        linter_config: FluffConfig,
        file_config: FluffConfig,
    );

    fn dispatch_parse_header(&self, f_name: String);
}

pub struct OutputStreamFormatter {
    output_stream: Box<dyn Write>,
    plain_output: bool,
    filter_empty: bool,
    verbosity: i32,
    output_line_length: usize,
    pub has_fail: Cell<bool>,
}

impl OutputStreamFormatter {
    pub fn new(output_stream: Box<dyn Write>, nocolor: bool) -> Self {
        Self {
            output_stream,
            plain_output: Self::should_produce_plain_output(nocolor),
            filter_empty: true,
            verbosity: 0,
            output_line_length: 80,
            has_fail: false.into(),
        }
    }

    fn should_produce_plain_output(nocolor: bool) -> bool {
        nocolor || !std::io::stdout().is_terminal()
    }

    fn dispatch(&mut self, s: &str) {
        if !self.filter_empty || !s.trim().is_empty() {
<<<<<<< HEAD
            self.output_stream.write_all(s.as_bytes()).unwrap();
=======
            _ = self.output_stream.write(s.as_bytes()).unwrap();
>>>>>>> dc0dd162
        }
    }

    #[allow(dead_code)]
    fn format_config(&self) -> String {
        unimplemented!()
    }

    #[allow(dead_code)]
    fn dispatch_config(&mut self) {
        self.dispatch(&self.format_config())
    }

    #[allow(dead_code)]
    fn dispatch_persist_filename(&self) {}

    #[allow(dead_code)]
    fn format_path(&self) {}

    #[allow(dead_code)]
    fn dispatch_path(&self) {}

    pub fn dispatch_template_header(&self) {}

    pub fn dispatch_parse_header(&self) {}

    #[allow(dead_code)]
    fn dispatch_lint_header(&self) {}

    #[allow(dead_code)]
    fn dispatch_compilation_header(&self) {}

    #[allow(dead_code)]
    fn dispatch_processing_header(&self) {}

    #[allow(dead_code)]
    fn dispatch_dialect_warning(&self) {}

    fn format_file_violations(&mut self, fname: &str, mut violations: Vec<SQLBaseError>) -> String {
        let mut text_buffer = String::new();

        let fails =
            violations.iter().filter(|violation| !violation.ignore && !violation.warning).count();
        let warns = violations.iter().filter(|violation| violation.warning).count();
        let show = fails + warns > 0;

        if self.verbosity > 0 || show {
            let text = self.format_filename(fname, fails == 0);
            text_buffer.push_str(&text);
            text_buffer.push('\n');
        }

        if show {
            violations.sort_by(|a, b| {
                a.line_no.cmp(&b.line_no).then_with(|| a.line_pos.cmp(&b.line_pos))
            });

            for violation in violations {
                let text = self.format_violation(violation, self.output_line_length);
                text_buffer.push_str(&text);
                text_buffer.push('\n');
            }
        }

        text_buffer
    }
    #[allow(unused_variables)]
    pub fn dispatch_file_violations(
        &mut self,
        linted_file: &LintedFile,
        only_fixable: bool,
        warn_unused_ignores: bool,
    ) {
        if self.verbosity < 0 {
            return;
        }

        let s = self.format_file_violations(
            &linted_file.path,
            linted_file.get_violations(only_fixable.then_some(true)),
        );

        self.dispatch(&s);
    }

    fn colorize<'a>(&self, s: &'a str, style: Style) -> Cow<'a, str> {
        Self::colorize_helper(self.plain_output, s, style)
    }

    fn colorize_helper(plain_output: bool, s: &str, style: Style) -> Cow<'_, str> {
        if plain_output { s.into() } else { format!("{style}{s}{style:#}").into() }
    }

    #[allow(dead_code)]
    fn cli_table_row(&self) {}

    #[allow(dead_code)]
    fn cli_table(&self) {}

    fn format_filename(&self, filename: &str, success: impl IntoStatus) -> String {
        let status = success.into_status();

        let color = match status {
            Status::Pass | Status::Fixed => AnsiColor::Green,
            Status::Fail | Status::Error => {
                self.has_fail.set(true);
                AnsiColor::Red
            }
        }
        .on_default();

        let filename = self.colorize(filename, LIGHT_GREY);
        let status = self.colorize(status.as_str(), color);

        format!("== [{filename}] {status}")
    }

    fn format_violation(
        &self,
        violation: impl Into<SQLBaseError>,
        max_line_length: usize,
    ) -> String {
        let violation: SQLBaseError = violation.into();
        let desc = violation.desc();

        let severity = if violation.ignore {
            "IGNORE: "
        } else if violation.warning {
            "WARNING: "
        } else {
            ""
        };

        let line_elem = format!("{:4}", violation.line_no);
        let pos_elem = format!("{:4}", violation.line_pos);

        let mut desc = format!("{severity}{desc}");

        if let Some(rule) = &violation.rule {
            let text = self.colorize(rule.name(), LIGHT_GREY);

            let text = format!(" [{text}]");
            desc.push_str(&text);
        }

        let split_desc = split_string_on_spaces(&desc, max_line_length - 25);
        let mut section_color = if violation.ignore || violation.warning {
            LIGHT_GREY
        } else {
            AnsiColor::Blue.on_default()
        };

        let mut out_buff = String::new();
        for (idx, line) in enumerate(split_desc) {
            if idx == 0 {
                let rule_code = format!("{:>4}", violation.rule_code());

                if rule_code.contains("PRS") {
                    section_color = AnsiColor::Red.on_default();
                }

                let section = format!("L:{line_elem} | P:{pos_elem} | {rule_code} | ");
                let section = self.colorize(&section, section_color);
                out_buff.push_str(&section);
            } else {
                out_buff.push_str(&format!(
                    "\n{}{}",
                    " ".repeat(23),
                    self.colorize("| ", section_color),
                ));
            }
            out_buff.push_str(line);
        }

        out_buff
    }

    pub fn completion_message(&mut self) {
        let message = if self.plain_output { "All Finished" } else { "All Finished 📜 🎉" };
        self.dispatch(message);
    }
}

pub trait IntoStatus {
    fn into_status(self) -> Status;
}

impl IntoStatus for bool {
    fn into_status(self) -> Status {
        if self { Status::Pass } else { Status::Fail }
    }
}

impl IntoStatus for (Status, bool) {
    fn into_status(self) -> Status {
        let (if_ok, is_ok) = self;
        if is_ok { if_ok } else { Status::Fail }
    }
}

#[derive(Clone, Copy)]
pub enum Status {
    Pass,
    Fixed,
    Fail,
    Error,
}

impl Status {
    fn as_str(self) -> &'static str {
        match self {
            Status::Pass => "PASS",
            Status::Fixed => "FIXED",
            Status::Fail => "FAIL",
            Status::Error => "ERROR",
        }
    }
}

#[cfg(test)]
mod tests {
    use std::fs::File;

    use ahash::AHashMap;
    use anstyle::AnsiColor;
    use fancy_regex::Regex;
    use tempdir::TempDir;

    use super::OutputStreamFormatter;
    use crate::cli::formatters::split_string_on_spaces;
    use crate::core::config::Value;
    use crate::core::errors::SQLLintError;
    use crate::core::parser::markers::PositionMarker;
    use crate::core::parser::segments::raw::{RawSegment, RawSegmentArgs};
    use crate::core::rules::base::{Erased, ErasedRule, LintResult, Rule};
    use crate::core::rules::context::RuleContext;
    use crate::core::rules::crawlers::Crawler;
    use crate::core::templaters::base::TemplatedFile;
    use crate::helpers::ToErasedSegment;

    #[test]
    fn test_short_string() {
        assert_eq!(split_string_on_spaces("abc", 100), vec!["abc"]);
    }

    #[test]
    fn test_split_with_line_length() {
        assert_eq!(split_string_on_spaces("abc def ghi", 7), vec!["abc def", "ghi"]);
    }

    #[test]
    fn test_preserve_multi_space() {
        assert_eq!(split_string_on_spaces("a '   ' b c d e f", 11), vec!["a '   ' b c", "d e f"]);
    }

    fn escape_ansi(line: &str) -> String {
        let ansi_escape = Regex::new("\x1B\\[[0-9]+(?:;[0-9]+)?m").unwrap();
        ansi_escape.replace_all(line, "").into_owned()
    }

    fn mk_formatter() -> (TempDir, OutputStreamFormatter) {
        let temp = TempDir::new(env!("CARGO_PKG_NAME")).unwrap();
        let file = Box::new(File::create(temp.path().join("out.txt")).unwrap());

        (temp, OutputStreamFormatter::new(file, false))
    }

    #[test]
    fn test__cli__formatters__filename_nocol() {
        let (_temp, formatter) = mk_formatter();
        let actual = formatter.format_filename("blahblah", true);

        assert_eq!(escape_ansi(&actual), "== [blahblah] PASS");
    }

    #[test]
    fn test__cli__formatters__violation() {
        let (_temp, formatter) = mk_formatter();

        #[derive(Debug, Clone)]
        struct RuleGhost;

        impl Rule for RuleGhost {
            fn load_from_config(&self, _config: &AHashMap<String, Value>) -> ErasedRule {
                unimplemented!()
            }

            fn name(&self) -> &'static str {
                "some-name"
            }

            fn description(&self) -> &'static str {
                ""
            }

            fn code(&self) -> &'static str {
                "A"
            }

            fn eval(&self, _: RuleContext) -> Vec<LintResult> {
                todo!()
            }

            fn crawl_behaviour(&self) -> Crawler {
                todo!()
            }
        }

        let tempRawSegmentArgs = RawSegmentArgs {
            _type: None,
            _instance_types: None,
            _source_fixes: None,
            _trim_cars: None,
            _trim_start: None,
            _uuid: None,
        };

        let s = RawSegment::create(
            "foobarbar".to_owned().into(),
            PositionMarker::new(
                10..19,
                10..19,
                TemplatedFile::from_string("      \n\n  foobarbar".into()),
                None,
                None,
            )
            .into(),
            tempRawSegmentArgs,
        )
        .to_erased_segment();

        let mut v = SQLLintError::new("DESC", s);

        v.rule = Some(RuleGhost.erased());

        let f = formatter.format_violation(v, 90);

        assert_eq!(escape_ansi(&f), "L:   3 | P:   3 |    A | DESC [some-name]");
    }

    #[test]
    fn test__cli__helpers__colorize() {
        let (_temp, mut formatter) = mk_formatter();
        // Force color output for this test.
        formatter.plain_output = false;

        let actual = formatter.colorize("foo", AnsiColor::Red.on_default());
        assert_eq!(actual, "\u{1b}[31mfoo\u{1b}[0m");
    }

    #[test]
    fn test__cli__helpers__cli_table() {}

    #[test]
    fn test__cli__fix_no_corrupt_file_contents() {}
}<|MERGE_RESOLUTION|>--- conflicted
+++ resolved
@@ -78,11 +78,7 @@
 
     fn dispatch(&mut self, s: &str) {
         if !self.filter_empty || !s.trim().is_empty() {
-<<<<<<< HEAD
-            self.output_stream.write_all(s.as_bytes()).unwrap();
-=======
             _ = self.output_stream.write(s.as_bytes()).unwrap();
->>>>>>> dc0dd162
         }
     }
 

--- conflicted
+++ resolved
@@ -36,24 +36,4 @@
             Vec::new()
         }
     }
-<<<<<<< HEAD
-}
-
-impl Default for RuleContext {
-    fn default() -> Self {
-        Self {
-            dialect: Default::default(),
-            fix: Default::default(),
-            templated_file: Default::default(),
-            path: Default::default(),
-            config: Default::default(),
-            segment: CodeSegment::create("", &<_>::default(), <_>::default()),
-            parent_stack: Default::default(),
-            raw_stack: Default::default(),
-            memory: Default::default(),
-            segment_idx: Default::default(),
-        }
-    }
-=======
->>>>>>> c6524de1
 }
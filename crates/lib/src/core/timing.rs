--- conflicted
+++ resolved
@@ -2,6 +2,7 @@
 use ahash::AHashMap;
 
 /// An object for tracking the timing of similar steps across many files.
+#[allow(unused_variables, dead_code)]
 #[allow(unused_variables, dead_code)]
 pub struct TimingSummary {
     steps: Option<Vec<String>>,
@@ -9,21 +10,13 @@
 }
 
 impl TimingSummary {
-<<<<<<< HEAD
     #[allow(dead_code)]
-=======
-    #[allow(unused_variables, dead_code)]
->>>>>>> ad8beb7d
     fn new(steps: Option<Vec<String>>) -> TimingSummary {
         TimingSummary { steps, timings: Vec::new() }
     }
 
     /// Add a timing to the summary.
-<<<<<<< HEAD
     #[allow(dead_code)]
-=======
-    #[allow(unused_variables, dead_code)]
->>>>>>> ad8beb7d
     fn add_timing(&mut self, _step: String, _timing: f64) {
         if self.steps.is_none() {
             self.steps = Some(Vec::new());
@@ -31,11 +24,7 @@
     }
 
     /// Generate summary for display.
-<<<<<<< HEAD
     #[allow(dead_code)]
-=======
-    #[allow(unused_variables, dead_code)]
->>>>>>> ad8beb7d
     fn summary(&self) -> Summary {
         panic!("Not implemented")
     }

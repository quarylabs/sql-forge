--- conflicted
+++ resolved
@@ -602,12 +602,8 @@
                     seg_buffer.push(s.clone());
                 }
 
-<<<<<<< HEAD
-                let _ = !(f.edit_type == EditType::Replace
-=======
                 #[allow(unused_assignments)]
                 if !(f.edit_type == EditType::Replace
->>>>>>> dc0dd162
                     && f.edit.as_ref().map_or(false, |x| x.len() == 1)
                     && f.edit.as_ref().unwrap()[0].class_types() == seg.class_types());
 
@@ -625,14 +621,10 @@
             seg_buffer.push(s);
             seg_buffer.extend(post);
 
-<<<<<<< HEAD
-            if !validated {}
-=======
             #[allow(unused_assignments)]
             if !validated {
                 requires_validate = true;
             }
->>>>>>> dc0dd162
         }
 
         (self.new(seg_buffer), Vec::new(), Vec::new(), false)

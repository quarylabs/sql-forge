--- conflicted
+++ resolved
@@ -61,11 +61,8 @@
             node_or_token: NodeOrToken {
                 id,
                 syntax_kind,
-<<<<<<< HEAD
                 synthesized,
-=======
                 class_types: class_types(syntax_kind),
->>>>>>> 373ba648
                 position_marker: None,
                 kind: NodeOrTokenKind::Node(NodeData {
                     dialect,
@@ -93,11 +90,8 @@
             node_or_token: NodeOrToken {
                 id,
                 syntax_kind,
-<<<<<<< HEAD
                 synthesized,
-=======
                 class_types: class_types(syntax_kind),
->>>>>>> 373ba648
                 position_marker: None,
                 kind: NodeOrTokenKind::Token(TokenData { raw: raw.map(Into::into) }),
             },

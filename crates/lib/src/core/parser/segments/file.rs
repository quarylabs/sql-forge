use uuid::Uuid;

use super::base::ErasedSegment;
use crate::core::parser::markers::PositionMarker;
use crate::core::parser::segments::base::Segment;
use crate::core::parser::segments::fix::SourceFix;
use crate::helpers::ToErasedSegment;
/// A segment representing a whole file or script.
///
///     This is also the default "root" segment of the dialect,
///     and so is usually instantiated directly. It therefore
///     has no match_grammar.
#[derive(Hash, Debug, Clone, PartialEq)]
#[allow(dead_code)]
struct BaseFileSegment {
    pub f_name: Option<String>,
}

#[allow(dead_code)]
struct BaseFileSegmentNewArgs {
    f_name: Option<String>,
}

impl Segment for BaseFileSegment {
    fn get_raw(&self) -> Option<String> {
        todo!()
    }

    fn get_type(&self) -> &'static str {
        "file"
    }

    fn is_code(&self) -> bool {
        true
    }

    fn is_comment(&self) -> bool {
        false
    }

    fn is_whitespace(&self) -> bool {
        false
    }

    fn get_position_marker(&self) -> Option<PositionMarker> {
        todo!()
    }

    fn set_position_marker(&mut self, _position_marker: Option<PositionMarker>) {
        todo!()
    }

    fn get_can_start_end_non_code(&self) -> bool {
        false
    }

    fn get_allow_empty(&self) -> bool {
        true
    }

    fn get_file_path(&self) -> Option<String> {
        self.f_name.clone()
    }

    fn get_uuid(&self) -> Option<Uuid> {
        todo!()
    }

    fn edit(&self, _raw: Option<String>, _source_fixes: Option<Vec<SourceFix>>) -> ErasedSegment {
        todo!()
    }
}

impl BaseFileSegment {
    #[allow(dead_code)]
<<<<<<< HEAD
    pub fn new(
=======
    pub fn create(
>>>>>>> fa22d1fb
        _segments: Vec<ErasedSegment>,
        _position_maker: Option<PositionMarker>,
        f_name: Option<String>,
    ) -> ErasedSegment {
        BaseFileSegment { f_name }.to_erased_segment()
    }
}

#[cfg(test)]
mod test {
    use crate::core::parser::segments::file::BaseFileSegment;
    use crate::core::parser::segments::test_functions::raw_segments;

    #[test]
    fn test__parser__base_segments_file() {
        let segments = raw_segments();
        let base_seg = BaseFileSegment::new(segments, None, Some("/some/dir/file.sql".to_string()));

        assert_eq!(base_seg.get_type(), "file");
        assert_eq!(base_seg.get_file_path(), Some("/some/dir/file.sql".to_string()));
        assert!(!base_seg.get_can_start_end_non_code());
        assert!(base_seg.get_allow_empty());
    }
}<|MERGE_RESOLUTION|>--- conflicted
+++ resolved
@@ -73,11 +73,7 @@
 
 impl BaseFileSegment {
     #[allow(dead_code)]
-<<<<<<< HEAD
-    pub fn new(
-=======
     pub fn create(
->>>>>>> fa22d1fb
         _segments: Vec<ErasedSegment>,
         _position_maker: Option<PositionMarker>,
         f_name: Option<String>,

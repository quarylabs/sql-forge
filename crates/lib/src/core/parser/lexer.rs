use std::fmt::{Debug, Display, Formatter};
use std::ops::Range;

use dyn_clone::DynClone;
use fancy_regex::{Error, Regex};

use super::markers::PositionMarker;
use super::segments::base::ErasedSegment;
use super::segments::meta::EndOfFile;
use crate::core::config::FluffConfig;
use crate::core::dialects::base::Dialect;
use crate::core::errors::{SQLLexError, ValueError};
use crate::core::parser::segments::base::{
    Segment, SegmentConstructorFn, UnlexableSegment, UnlexableSegmentNewArgs,
};
use crate::core::slice_helpers::{is_zero_slice, offset_slice};
use crate::core::templaters::base::TemplatedFile;

/// An element matched during lexing.
#[derive(Debug, Clone)]
pub struct LexedElement {
    raw: String,
    matcher: Box<dyn Matcher>,
}

impl LexedElement {
    pub fn new(raw: String, matcher: Box<dyn Matcher>) -> Self {
        LexedElement { raw, matcher }
    }
}

/// A LexedElement, bundled with it's position in the templated file.
#[derive(Debug)]
pub struct TemplateElement {
    raw: String,
    template_slice: Range<usize>,
    matcher: Box<dyn Matcher>,
}

impl TemplateElement {
    /// Make a TemplateElement from a LexedElement.
    pub fn from_element(element: LexedElement, template_slice: Range<usize>) -> Self {
        TemplateElement { raw: element.raw, template_slice, matcher: element.matcher }
    }

    pub fn to_segment(
        &self,
        pos_marker: PositionMarker,
        subslice: Option<Range<usize>>,
    ) -> ErasedSegment {
        let slice = subslice.map_or_else(|| self.raw.clone(), |slice| self.raw[slice].to_string());
        self.matcher.construct_segment(slice, pos_marker)
    }
}

/// A class to hold matches from the lexer.
#[derive(Debug)]
pub struct LexMatch {
    forward_string: String,
    pub elements: Vec<LexedElement>,
}

#[allow(clippy::needless_arbitrary_self_type)]
impl LexMatch {
    /// A LexMatch is truthy if it contains a non-zero number of matched
    /// elements.
    pub fn is_non_empty(self: &Self) -> bool {
        !self.elements.is_empty()
    }
}

pub trait CloneMatcher {
    fn clone_box(&self) -> Box<dyn Matcher>;
}

impl<T: Matcher + DynClone> CloneMatcher for T {
    fn clone_box(&self) -> Box<dyn Matcher> {
        Box::new(dyn_clone::clone(self))
    }
}

#[allow(clippy::needless_arbitrary_self_type)]
pub trait Matcher: Debug + DynClone + CloneMatcher + 'static {
    /// The name of the matcher.
    fn get_name(self: &Self) -> String;
    /// Given a string, match what we can and return the rest.
    fn match_(self: &Self, forward_string: String) -> Result<LexMatch, ValueError>;
    /// Use regex to find a substring.
    fn search(self: &Self, forward_string: &str) -> Option<Range<usize>>;

    /// Access methods that need to be implemented by the subclass.

    /// Get the sub-divider for this matcher.
    fn get_sub_divider(self: &Self) -> Option<Box<dyn Matcher>>;

    fn get_trim_post_subdivide(self: &Self) -> Option<Box<dyn Matcher>>;

    fn _subdivide(self: &Self, matched: LexedElement) -> Vec<LexedElement> {
        if let Some(sub_divider) = &self.get_sub_divider() {
            let mut elem_buff: Vec<LexedElement> = vec![];

            let mut str_buff = matched.raw;
            while !str_buff.is_empty() {
                // Iterate through subdividing as appropriate
                let div_pos = sub_divider.clone().search(&str_buff);
                if let Some(div_pos) = div_pos {
                    // Found a division
                    let trimmed_elems =
                        self._trim_match(str_buff[..div_pos.start].to_string().as_str());
                    let div_elem = LexedElement::new(
                        str_buff[div_pos.start..div_pos.end].to_string(),
                        sub_divider.clone(),
                    );
                    elem_buff.extend_from_slice(&trimmed_elems);
                    elem_buff.push(div_elem);
                    str_buff = str_buff[div_pos.end..].to_string();
                } else {
                    // No more division matches. Trim?
                    let trimmed_elems = self._trim_match(&str_buff);
                    elem_buff.extend_from_slice(&trimmed_elems);
                    break;
                }
            }
            elem_buff
        } else {
            vec![matched]
        }
    }

    /// Given a string, trim if we are allowed to.
    fn _trim_match(self: &Self, matched_str: &str) -> Vec<LexedElement> {
        let mut elem_buff = Vec::new();
        let mut content_buff = String::new();
        let mut str_buff = String::from(matched_str);

        if let Some(trim_post_subdivide) = self.get_trim_post_subdivide() {
            while !str_buff.is_empty() {
                if let Some(trim_pos) = trim_post_subdivide.clone().search(&str_buff) {
                    let start = trim_pos.start;
                    let end = trim_pos.end;

                    if start == 0 {
                        elem_buff.push(LexedElement::new(
                            str_buff[..end].to_string(),
                            trim_post_subdivide.clone(),
                        ));
                        str_buff = str_buff[end..].to_string();
                    } else if end == str_buff.len() {
                        elem_buff.push(LexedElement::new(
                            format!("{}{}", content_buff, &str_buff[..start]),
                            trim_post_subdivide.clone(),
                        ));
                        elem_buff.push(LexedElement::new(
                            str_buff[start..end].to_string(),
                            trim_post_subdivide.clone(),
                        ));
                        content_buff.clear();
                        str_buff.clear();
                    } else {
                        content_buff.push_str(&str_buff[..end]);
                        str_buff = str_buff[end..].to_string();
                    }
                } else {
                    break;
                }
            }
            if !content_buff.is_empty() || !str_buff.is_empty() {
                elem_buff.push(LexedElement::new(
                    format!("{}{}", content_buff, str_buff),
                    self.clone_box(),
                ));
            }
        }

        elem_buff
    }

    fn construct_segment(&self, _raw: String, _pos_marker: PositionMarker) -> ErasedSegment {
        unimplemented!("{}", std::any::type_name::<Self>());
    }
}

dyn_clone::clone_trait_object!(Matcher);

impl Display for dyn Matcher {
    fn fmt(&self, f: &mut Formatter<'_>) -> std::fmt::Result {
        write!(f, "Matcher({})", self.get_name())
    }
}

/// This singleton matcher matches strings exactly.
/// This is the simplest usable matcher, but it also defines some of the
/// mechanisms for more complicated matchers, which may simply override the
/// `_match` function rather than the public `match` function.  This acts as
/// the base class for matchers.
#[derive(Clone)]
pub struct StringLexer<SegmentArgs: 'static + Clone> {
    name: &'static str,
    template: &'static str,
    segment_constructor: SegmentConstructorFn<SegmentArgs>,
    segment_args: SegmentArgs,
    sub_divider: Option<Box<dyn Matcher>>,
    trim_post_subdivide: Option<Box<dyn Matcher>>,
}

impl<SegmentArgs: Clone + Debug> StringLexer<SegmentArgs> {
    pub fn new(
        name: &'static str,
        template: &'static str,
        segment_constructor: SegmentConstructorFn<SegmentArgs>,
        segment_args: SegmentArgs,
        sub_divider: Option<Box<dyn Matcher>>,
        trim_post_subdivide: Option<Box<dyn Matcher>>,
    ) -> Self {
        StringLexer {
            name,
            template,
            segment_constructor,
            segment_args,
            sub_divider,
            trim_post_subdivide,
        }
    }

    /// The private match function. Just look for a literal string.
    fn _match(&self, forward_string: &str) -> Option<LexedElement> {
        if forward_string.starts_with(self.template) {
            Some(LexedElement { raw: self.template.to_string(), matcher: Box::new(self.clone()) })
        } else {
            None
        }
    }

    /// Given a string, trim if we are allowed to.
    fn _trim_match(&self, _matched_string: String) -> Vec<LexedElement> {
        panic!("Not implemented")
    }

    /// Given a string, subdivide if we area allowed to.
    fn _subdivide(&self, matched: LexedElement) -> Vec<LexedElement> {
        if let Some(sub_divider) = &self.sub_divider {
            let mut elem_buff: Vec<LexedElement> = vec![];

            let mut str_buff = matched.raw;
            while !str_buff.is_empty() {
                // Iterate through subdividing as appropriate
                let div_pos = self.sub_divider.clone().unwrap().search(&str_buff);
                if let Some(div_pos) = div_pos {
                    // Found a division
                    let trimmed_elems = self._trim_match(str_buff[..div_pos.start].to_string());
                    let div_elem = LexedElement::new(
                        str_buff[div_pos.start..div_pos.end].to_string(),
                        sub_divider.clone(),
                    );
                    elem_buff.extend_from_slice(&trimmed_elems);
                    elem_buff.push(div_elem);
                    str_buff = str_buff[div_pos.end..].to_string();
                } else {
                    // No more division matches. Trim?
                    let trimmed_elems = self._trim_match(str_buff);
                    elem_buff.extend_from_slice(&trimmed_elems);
                    break;
                }
            }
            elem_buff
        } else {
            vec![matched]
        }
    }
}

impl<SegmentArgs: Debug + Clone> Debug for StringLexer<SegmentArgs> {
    fn fmt(&self, f: &mut Formatter<'_>) -> std::fmt::Result {
        write!(f, "StringLexer({})", self.name)
    }
}

impl<SegmentArgs: Clone + Debug> Display for StringLexer<SegmentArgs> {
    fn fmt(&self, f: &mut Formatter<'_>) -> std::fmt::Result {
        write!(f, "StringLexer({})", self.template)
    }
}

impl<SegmentArgs: Clone + Debug> Matcher for StringLexer<SegmentArgs> {
    fn get_name(&self) -> String {
        self.template.to_string()
    }

    /// Given a string, match what we can and return the rest.
    fn match_(&self, forward_string: String) -> Result<LexMatch, ValueError> {
        if forward_string.is_empty() {
            return Err(ValueError::new(String::from("Unexpected empty string!")));
        };
        let matched = self._match(&forward_string);
        match matched {
            Some(matched) => {
                let length = matched.raw.len();
                let new_elements = self._subdivide(matched);
                Ok(LexMatch {
                    forward_string: forward_string[length..].to_string(),
                    elements: new_elements,
                })
            }
            None => Ok(LexMatch { forward_string: forward_string.to_string(), elements: vec![] }),
        }
    }

    fn search(&self, forward_string: &str) -> Option<Range<usize>> {
        // if let Some(start) = forward_string.find(self.template) {
        //     Some(start..start + self.template.len())
        // } else {
        //     None
        // }
        forward_string.find(self.template).map(|start| start..start + self.template.len())
    }

    fn get_sub_divider(&self) -> Option<Box<dyn Matcher>> {
        self.sub_divider.clone()
    }

    fn get_trim_post_subdivide(&self) -> Option<Box<dyn Matcher>> {
        self.trim_post_subdivide.clone()
    }

    fn construct_segment(&self, raw: String, pos_marker: PositionMarker) -> ErasedSegment {
        (self.segment_constructor)(&raw, &pos_marker, self.segment_args.clone())
    }
}

/// This RegexLexer matches based on regular expressions.
#[derive(Clone)]
pub struct RegexLexer<SegmentArgs: 'static + Clone> {
    name: &'static str,
    template: Regex,
    segment_constructor: SegmentConstructorFn<SegmentArgs>,
    segment_args: SegmentArgs,
    sub_divider: Option<Box<dyn Matcher>>,
    trim_post_subdivide: Option<Box<dyn Matcher>>,
}

impl<SegmentArgs: Clone + Debug> RegexLexer<SegmentArgs> {
    pub fn new(
        name: &'static str,
        regex: &str,
        segment_constructor: SegmentConstructorFn<SegmentArgs>,
        segment_args: SegmentArgs,
        sub_divider: Option<Box<dyn Matcher>>,
        trim_post_subdivide: Option<Box<dyn Matcher>>,
    ) -> Result<Self, Error> {
        Ok(RegexLexer {
            name,
            template: Regex::new(regex)?,
            segment_constructor,
            segment_args,
            sub_divider,
            trim_post_subdivide,
        })
    }

    /// Use regexes to match chunks.
    pub fn _match(&self, forward_string: &str) -> Option<LexedElement> {
        if let Ok(Some(matched)) = self.template.find(forward_string) {
            if matched.start() == 0 {
                return Some(LexedElement {
                    raw: matched.as_str().to_string(),
                    matcher: Box::new(self.clone()),
                });
            }
        }
        None
    }
}

impl<SegmentArgs: Debug + Clone> Debug for RegexLexer<SegmentArgs> {
    fn fmt(&self, f: &mut Formatter<'_>) -> std::fmt::Result {
        write!(f, "RegexLexer({})", self.name)
    }
}

impl<SegmentArgs: Clone + Debug> Display for RegexLexer<SegmentArgs> {
    fn fmt(&self, f: &mut Formatter<'_>) -> std::fmt::Result {
        write!(f, "RegexLexer({})", self.get_name())
    }
}

impl<SegmentArgs: Clone + Debug> Matcher for RegexLexer<SegmentArgs> {
    fn get_name(&self) -> String {
        self.template.as_str().to_string()
    }

    /// Given a string, match what we can and return the rest.
    fn match_(&self, forward_string: String) -> Result<LexMatch, ValueError> {
        if forward_string.is_empty() {
            return Err(ValueError::new(String::from("Unexpected empty string!")));
        };
        let matched = self._match(&forward_string);
        match matched {
            Some(matched) => {
                let length = matched.raw.len();
                let new_elements = self._subdivide(matched);

                Ok(LexMatch {
                    forward_string: forward_string[length..].to_string(),
                    elements: new_elements,
                })
            }
            None => Ok(LexMatch { forward_string: forward_string.to_string(), elements: vec![] }),
        }
    }

    /// Use regex to find a substring.
    fn search(&self, forward_string: &str) -> Option<Range<usize>> {
        if let Ok(Some(matched)) = self.template.find(forward_string) {
            let match_str = matched.as_str();
            if !match_str.is_empty() {
                return Some(matched.range());
            } else {
                panic!(
                    "Zero length Lex item returned from '{}'. Report this as a bug.",
                    self.get_name()
                );
            }
        }
        None
    }

    fn get_sub_divider(&self) -> Option<Box<dyn Matcher>> {
        self.sub_divider.clone()
    }

    fn get_trim_post_subdivide(&self) -> Option<Box<dyn Matcher>> {
        self.trim_post_subdivide.clone()
    }

    fn construct_segment(&self, raw: String, pos_marker: PositionMarker) -> ErasedSegment {
        (self.segment_constructor)(&raw, &pos_marker, self.segment_args.clone())
    }
}

/// The Lexer class actually does the lexing step.
pub struct Lexer {
    config: FluffConfig,
    last_resort_lexer: Box<dyn Matcher>,
}

pub enum StringOrTemplate {
    String(String),
    Template(TemplatedFile),
}

impl Lexer {
    /// Create a new lexer.
    pub fn new(config: FluffConfig, dialect: Option<Dialect>) -> Self {
        let fluff_config = FluffConfig::from_kwargs(Some(config), dialect, None);
        let last_resort_lexer = RegexLexer::new(
            "last_resort",
            "[^\t\n.]*",
            &UnlexableSegment::create,
            UnlexableSegmentNewArgs { expected: None },
            None,
            None,
        )
        .expect("Unable to create last resort lexer");
        Lexer { config: fluff_config, last_resort_lexer: Box::new(last_resort_lexer) }
    }

    pub fn lex(
        &self,
        raw: StringOrTemplate,
    ) -> Result<(Vec<ErasedSegment>, Vec<SQLLexError>), ValueError> {
        // Make sure we've got a string buffer and a template regardless of what was
        // passed in.
        let (mut str_buff, template) = match raw {
            StringOrTemplate::String(s) => (s.clone(), TemplatedFile::from_string(s.to_string())),
            StringOrTemplate::Template(f) => (f.to_string(), f),
        };

        // Lex the string to get a tuple of LexedElement
        let mut element_buffer: Vec<LexedElement> = Vec::new();
        loop {
            let res =
                Lexer::lex_match(&str_buff, self.config.get_dialect().lexer_matchers()).unwrap();
            element_buffer.extend(res.elements);
            if !res.forward_string.is_empty() {
                // If we STILL can't match, then just panic out.
                let resort_res = self.last_resort_lexer.match_(str_buff.to_string())?;
                str_buff = resort_res.forward_string;
                element_buffer.extend(resort_res.elements);
            } else {
                break;
            }
        }

        // Map tuple LexedElement to list of TemplateElement.
        // This adds the template_slice to the object.
        let templated_buffer = Lexer::map_template_slices(element_buffer, template.clone());
        // Turn lexed elements into segments.
        let segments = self.elements_to_segments(templated_buffer, template);

        Ok((segments, Vec::new()))
    }

    /// Generate any lexing errors for any un-lex-ables.
    ///
    /// TODO: Taking in an iterator, also can make the typing better than use
    /// unwrap.
    #[allow(dead_code)]
<<<<<<< HEAD
    fn violations_from_segments<T: Debug + Clone>(segments: Vec<impl Segment>) -> Vec<SQLLexError> {
=======
    fn violations_from_segments(segments: Vec<impl Segment>) -> Vec<SQLLexError> {
>>>>>>> fa22d1fb
        segments
            .into_iter()
            .filter(|s| s.is_type("unlexable"))
            .map(|s| {
                SQLLexError::new(
                    format!(
                        "Unable to lex characters: {}",
                        s.get_raw().unwrap().chars().take(10).collect::<String>()
                    ),
                    s.get_position_marker().unwrap(),
                )
            })
            .collect()
    }

    /// Iteratively match strings using the selection of sub-matchers.
    fn lex_match(
        forward_string: &str,
        lexer_matchers: &[Box<dyn Matcher>],
    ) -> Result<LexMatch, ValueError> {
        let mut elem_buff: Vec<LexedElement> = vec![];
        let mut forward_string = forward_string.to_string();

        loop {
            if forward_string.is_empty() {
                return Ok(LexMatch {
                    forward_string: forward_string.to_string(),
                    elements: elem_buff,
                });
            };

            let mut matched = false;

            for matcher in lexer_matchers {
                let res = matcher.match_(forward_string.to_string())?;
                if !res.elements.is_empty() {
                    // If we have new segments then whoop!
                    elem_buff.append(res.elements.clone().as_mut());
                    forward_string = res.forward_string;
                    // Cycle back around again and start with the top
                    // matcher again.
                    matched = true;
                    break;
                }
            }

            // We've got so far, but now can't match. Return
            if !matched {
                return Ok(LexMatch {
                    forward_string: forward_string.to_string(),
                    elements: elem_buff,
                });
            }
        }
    }

    /// Create a tuple of TemplateElement from a tuple of LexedElement.
    ///
    /// This adds slices in the templated file to the original lexed
    /// elements. We'll need this to work out the position in the source
    /// file.
    /// TODO Can this vec be turned into an iterator and return iterator to make
    /// lazy?
    fn map_template_slices(
        elements: Vec<LexedElement>,
        template: TemplatedFile,
    ) -> Vec<TemplateElement> {
        let mut idx = 0;
        let mut templated_buff: Vec<TemplateElement> = vec![];
        for element in elements {
            let template_slice = offset_slice(idx, element.raw.len());
            idx += element.raw.len();

            templated_buff
                .push(TemplateElement::from_element(element.clone(), template_slice.clone()));

            let templated_string = template.get_templated_string().unwrap();
            if templated_string[template_slice.clone()] != element.raw {
                panic!(
                    "Template and lexed elements do not match. This should never happen {:?} != \
                     {:?}",
                    element.raw, &templated_string[template_slice]
                );
            }
        }
        templated_buff
    }

    /// Convert a tuple of lexed elements into a tuple of segments.

    fn elements_to_segments(
        &self,
        elements: Vec<TemplateElement>,
        templated_file: TemplatedFile,
    ) -> Vec<ErasedSegment> {
        let mut segments = iter_segments(elements, templated_file.clone());

        // Add an end of file marker
        let position_maker = segments
            .last()
            .map(|segment| segment.get_position_marker().unwrap())
            .unwrap_or_else(|| PositionMarker::from_point(0, 0, templated_file, None, None));
        segments.push(EndOfFile::create(position_maker));

        segments
    }
}

fn iter_segments(
    lexed_elements: Vec<TemplateElement>,
    templated_file: TemplatedFile,
) -> Vec<ErasedSegment> {
    let mut result = Vec::new();
    // An index to track where we've got to in the templated file.
    let tfs_idx = 0;
    // We keep a map of previous block locations in case they re-occur.
    // let block_stack = BlockTracker()
    let templated_file_slices = templated_file.clone().sliced_file;

    // Now work out source slices, and add in template placeholders.
    for element in lexed_elements.into_iter() {
        let consumed_element_length = 0;
        let mut stashed_source_idx = None;

        for (mut tfs_idx, tfs) in templated_file_slices
            .iter()
            .skip(tfs_idx)
            .enumerate()
            .map(|(i, tfs)| (i + tfs_idx, tfs))
        {
            // Is it a zero slice?
            if is_zero_slice(tfs.templated_slice.clone()) {
                let _slice = if tfs_idx + 1 < templated_file_slices.len() {
                    templated_file_slices[tfs_idx + 1].clone().into()
                } else {
                    None
                };

                _handle_zero_length_slice();

                continue;
            }

            if tfs.slice_type == "literal" {
                let tfs_offset = tfs.source_slice.start - tfs.templated_slice.start;

                // NOTE: Greater than OR EQUAL, to include the case of it matching
                // length exactly.
                if element.template_slice.end <= tfs.templated_slice.end {
                    let slice_start = stashed_source_idx.unwrap_or_else(|| {
                        element.template_slice.start + consumed_element_length + tfs_offset
                    });

                    result.push(element.to_segment(
                        PositionMarker::new(
                            slice_start..element.template_slice.end + tfs_offset,
                            element.template_slice.clone(),
                            templated_file.clone(),
                            None,
                            None,
                        ),
                        Some(consumed_element_length..element.raw.len()),
                    ));

                    // If it was an exact match, consume the templated element too.
                    if element.template_slice.end == tfs.templated_slice.end {
                        tfs_idx += 1
                    }
                    // In any case, we're done with this element. Move on
                    break;
                } else if element.template_slice.start == tfs.templated_slice.end {
                    // Did we forget to move on from the last tfs and there's
                    // overlap?
                    // NOTE: If the rest of the logic works, this should never
                    // happen.
                    // lexer_logger.debug("     NOTE: Missed Skip")  # pragma: no cover
                    continue;
                } else {
                    // This means that the current lexed element spans across
                    // multiple templated file slices.
                    // lexer_logger.debug("     Consuming whole spanning literal")
                    // This almost certainly means there's a templated element
                    // in the middle of a whole lexed element.

                    // What we do here depends on whether we're allowed to split
                    // lexed elements. This is basically only true if it's whitespace.
                    // NOTE: We should probably make this configurable on the
                    // matcher object, but for now we're going to look for the
                    // name of the lexer.
                    if element.matcher.get_name() == "whitespace" {
                        if stashed_source_idx.is_some() {
                            panic!("Found literal whitespace with stashed idx!")
                        }

                        let incremental_length =
                            tfs.templated_slice.end - element.template_slice.start;
                        result.push(element.to_segment(
                            PositionMarker::new(
                                element.template_slice.start + consumed_element_length + tfs_offset
                                    ..tfs.templated_slice.end + tfs_offset,
                                element.template_slice.clone(),
                                templated_file.clone(),
                                None,
                                None,
                            ),
                            offset_slice(consumed_element_length, incremental_length).into(),
                        ));
                    } else {
                        // We can't split it. We're going to end up yielding a segment
                        // which spans multiple slices. Stash the type, and if we haven't
                        // set the start yet, stash it too.
                        // lexer_logger.debug("     Spilling over literal slice.")
                        if stashed_source_idx.is_none() {
                            stashed_source_idx = (element.template_slice.start + tfs_idx).into();
                            // lexer_logger.debug(
                            //     "     Stashing a source start. %s", stashed_source_idx
                            // )
                            continue;
                        }
                    }
                }
            } else if matches!(tfs.slice_type.as_str(), "templated" | "block_start") {
                unimplemented!();
            }
        }
    }

    result
}

fn _handle_zero_length_slice() {
    // impl me
}

#[cfg(test)]
mod tests {
    use super::*;
    use crate::core::parser::segments::base::{
        CodeSegment, CodeSegmentNewArgs, NewlineSegment, NewlineSegmentNewArgs,
    };

    /// Assert that a matcher does or doesn't work on a string.
    ///
    /// The optional `matchstring` argument, which can optionally
    /// be None, allows to either test positive matching of a
    /// particular string or negative matching (that it explicitly)
    /// doesn't match.
    fn assert_matches(in_string: &str, matcher: &impl Matcher, match_string: Option<&str>) {
        let res = matcher.match_(in_string.to_string()).unwrap();
        if let Some(match_string) = match_string {
            assert_eq!(res.forward_string, in_string[match_string.len()..]);
            assert_eq!(res.elements.len(), 1);
            assert_eq!(res.elements[0].raw, match_string);
        } else {
            assert_eq!(res.forward_string, in_string);
            assert_eq!(res.elements.len(), 0);
        }
    }

    /// Test a RegexLexer with a trim_post_subdivide function.
    #[test]
    // TODO Implement Test
    fn test__parser__lexer_trim_post_subdivide() {
        let matcher: Vec<Box<dyn Matcher>> = vec![Box::new(
            RegexLexer::new(
                "function_script_terminator",
                r";\s+(?!\*)\/(?!\*)|\s+(?!\*)\/(?!\*)",
                &CodeSegment::new,
                CodeSegmentNewArgs {
                    code_type: "function_script_terminator",
                    instance_types: vec![],
                    trim_start: None,
                    trim_chars: None,
                    source_fixes: None,
                },
                Some(Box::new(StringLexer::new(
                    "semicolon",
                    ";",
                    &CodeSegment::new,
                    CodeSegmentNewArgs {
                        code_type: "semicolon",
                        instance_types: vec![],
                        trim_start: None,
                        trim_chars: None,
                        source_fixes: None,
                    },
                    None,
                    None,
                ))),
                Some(Box::new(
                    RegexLexer::new(
                        "newline",
                        r"(\n|\r\n)+",
                        &NewlineSegment::new,
                        NewlineSegmentNewArgs {},
                        None,
                        None,
                    )
                    .unwrap(),
                )),
            )
            .unwrap(),
        )];

        let res = Lexer::lex_match(";\n/\n", &matcher).unwrap();
        assert_eq!(res.elements[0].raw, ";");
        assert_eq!(res.elements[1].raw, "\n");
        assert_eq!(res.elements[2].raw, "/");
        assert_eq!(res.elements.len(), 3);
    }

    /// Test the RegexLexer.
    #[test]
    fn test__parser__lexer_regex() {
        let tests = &[
            ("fsaljk", "f", "f"),
            ("fsaljk", r"f", "f"),
            ("fsaljk", r"[fas]*", "fsa"),
            // Matching whitespace segments
            ("   \t   fsaljk", r"[^\S\r\n]*", "   \t   "),
            // Matching whitespace segments (with a newline)
            ("   \t \n  fsaljk", r"[^\S\r\n]*", "   \t "),
            // Matching quotes containing stuff
            ("'something boring'   \t \n  fsaljk", r"'[^']*'", "'something boring'"),
            (
                "' something exciting \t\n '   \t \n  fsaljk",
                r"'[^']*'",
                "' something exciting \t\n '",
            ),
        ];

        for (raw, reg, res) in tests {
            let matcher = RegexLexer::new(
                "test",
                reg,
                &CodeSegment::new,
                CodeSegmentNewArgs {
                    code_type: "",
                    instance_types: vec![],
                    trim_start: None,
                    trim_chars: None,
                    source_fixes: None,
                },
                None,
                None,
            )
            .unwrap();

            assert_matches(raw, &matcher, Some(res));
        }
    }

    /// Test the lexer string
    #[test]
    fn test__parser__lexer_string() {
        let matcher = StringLexer::new(
            "dot",
            ".",
            &CodeSegment::new,
            CodeSegmentNewArgs {
                code_type: "dot",
                instance_types: vec![],
                trim_start: None,
                trim_chars: None,
                source_fixes: None,
            },
            None,
            None,
        );
        assert_matches(".fsaljk", &matcher, Some("."));
        assert_matches("fsaljk", &matcher, None);
    }

    /// Test the RepeatedMultiMatcher
    #[test]
    fn test__parser__lexer_lex_match() {
        let matchers: Vec<Box<dyn Matcher>> = vec![
            Box::new(StringLexer::new(
                "dot",
                ".",
                &CodeSegment::new,
                CodeSegmentNewArgs {
                    code_type: "",
                    instance_types: vec![],
                    trim_start: None,
                    trim_chars: None,
                    source_fixes: None,
                },
                None,
                None,
            )),
            Box::new(
                RegexLexer::new(
                    "test",
                    r"#[^#]*#",
                    &CodeSegment::new,
                    CodeSegmentNewArgs {
                        code_type: "",
                        instance_types: vec![],
                        trim_start: None,
                        trim_chars: None,
                        source_fixes: None,
                    },
                    None,
                    None,
                )
                .unwrap(),
            ),
        ];

        let res = Lexer::lex_match("..#..#..#", &matchers).unwrap();

        assert_eq!(res.forward_string, "#");
        assert_eq!(res.elements.len(), 5);
        assert_eq!(res.elements[2].raw, "#..#");
    }
}<|MERGE_RESOLUTION|>--- conflicted
+++ resolved
@@ -505,11 +505,7 @@
     /// TODO: Taking in an iterator, also can make the typing better than use
     /// unwrap.
     #[allow(dead_code)]
-<<<<<<< HEAD
-    fn violations_from_segments<T: Debug + Clone>(segments: Vec<impl Segment>) -> Vec<SQLLexError> {
-=======
     fn violations_from_segments(segments: Vec<impl Segment>) -> Vec<SQLLexError> {
->>>>>>> fa22d1fb
         segments
             .into_iter()
             .filter(|s| s.is_type("unlexable"))
